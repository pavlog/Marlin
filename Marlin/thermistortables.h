--- conflicted
+++ resolved
@@ -1,4 +1,3 @@
-<<<<<<< HEAD
 #ifndef THERMISTORTABLES_H_
 #define THERMISTORTABLES_H_
 
@@ -8,67 +7,67 @@
 
 #define NUMTEMPS_1 61
 const short temptable_1[NUMTEMPS_1][2] = {
-{	23*OVERSAMPLENR	,	300	},
-{	25*OVERSAMPLENR	,	295	},
-{	27*OVERSAMPLENR	,	290	},
-{	28*OVERSAMPLENR	,	285	},
-{	31*OVERSAMPLENR	,	280	},
-{	33*OVERSAMPLENR	,	275	},
-{	35*OVERSAMPLENR	,	270	},
-{	38*OVERSAMPLENR	,	265	},
-{	41*OVERSAMPLENR	,	260	},
-{	44*OVERSAMPLENR	,	255	},
-{	48*OVERSAMPLENR	,	250	},
-{	52*OVERSAMPLENR	,	245	},
-{	56*OVERSAMPLENR	,	240	},
-{	61*OVERSAMPLENR	,	235	},
-{	66*OVERSAMPLENR	,	230	},
-{	71*OVERSAMPLENR	,	225	},
-{	78*OVERSAMPLENR	,	220	},
-{	84*OVERSAMPLENR	,	215	},
-{	92*OVERSAMPLENR	,	210	},
-{	100*OVERSAMPLENR	,	205	},
-{	109*OVERSAMPLENR	,	200	},
-{	120*OVERSAMPLENR	,	195	},
-{	131*OVERSAMPLENR	,	190	},
-{	143*OVERSAMPLENR	,	185	},
-{	156*OVERSAMPLENR	,	180	},
-{	171*OVERSAMPLENR	,	175	},
-{	187*OVERSAMPLENR	,	170	},
-{	205*OVERSAMPLENR	,	165	},
-{	224*OVERSAMPLENR	,	160	},
-{	245*OVERSAMPLENR	,	155	},
-{	268*OVERSAMPLENR	,	150	},
-{	293*OVERSAMPLENR	,	145	},
-{	320*OVERSAMPLENR	,	140	},
-{	348*OVERSAMPLENR	,	135	},
-{	379*OVERSAMPLENR	,	130	},
-{	411*OVERSAMPLENR	,	125	},
-{	445*OVERSAMPLENR	,	120	},
-{	480*OVERSAMPLENR	,	115	},
-{	516*OVERSAMPLENR	,	110	},
-{	553*OVERSAMPLENR	,	105	},
-{	591*OVERSAMPLENR	,	100	},
-{	628*OVERSAMPLENR	,	95	},
-{	665*OVERSAMPLENR	,	90	},
-{	702*OVERSAMPLENR	,	85	},
-{	737*OVERSAMPLENR	,	80	},
-{	770*OVERSAMPLENR	,	75	},
-{	801*OVERSAMPLENR	,	70	},
-{	830*OVERSAMPLENR	,	65	},
-{	857*OVERSAMPLENR	,	60	},
-{	881*OVERSAMPLENR	,	55	},
-{	903*OVERSAMPLENR	,	50	},
-{	922*OVERSAMPLENR	,	45	},
-{	939*OVERSAMPLENR	,	40	},
-{	954*OVERSAMPLENR	,	35	},
-{	966*OVERSAMPLENR	,	30	},
-{	977*OVERSAMPLENR	,	25	},
-{	985*OVERSAMPLENR	,	20	},
-{	993*OVERSAMPLENR	,	15	},
-{	999*OVERSAMPLENR	,	10	},
-{	1004*OVERSAMPLENR	,	5	},
-{	1008*OVERSAMPLENR	,	0	} //safety
+{       23*OVERSAMPLENR ,       300     },
+{       25*OVERSAMPLENR ,       295     },
+{       27*OVERSAMPLENR ,       290     },
+{       28*OVERSAMPLENR ,       285     },
+{       31*OVERSAMPLENR ,       280     },
+{       33*OVERSAMPLENR ,       275     },
+{       35*OVERSAMPLENR ,       270     },
+{       38*OVERSAMPLENR ,       265     },
+{       41*OVERSAMPLENR ,       260     },
+{       44*OVERSAMPLENR ,       255     },
+{       48*OVERSAMPLENR ,       250     },
+{       52*OVERSAMPLENR ,       245     },
+{       56*OVERSAMPLENR ,       240     },
+{       61*OVERSAMPLENR ,       235     },
+{       66*OVERSAMPLENR ,       230     },
+{       71*OVERSAMPLENR ,       225     },
+{       78*OVERSAMPLENR ,       220     },
+{       84*OVERSAMPLENR ,       215     },
+{       92*OVERSAMPLENR ,       210     },
+{       100*OVERSAMPLENR        ,       205     },
+{       109*OVERSAMPLENR        ,       200     },
+{       120*OVERSAMPLENR        ,       195     },
+{       131*OVERSAMPLENR        ,       190     },
+{       143*OVERSAMPLENR        ,       185     },
+{       156*OVERSAMPLENR        ,       180     },
+{       171*OVERSAMPLENR        ,       175     },
+{       187*OVERSAMPLENR        ,       170     },
+{       205*OVERSAMPLENR        ,       165     },
+{       224*OVERSAMPLENR        ,       160     },
+{       245*OVERSAMPLENR        ,       155     },
+{       268*OVERSAMPLENR        ,       150     },
+{       293*OVERSAMPLENR        ,       145     },
+{       320*OVERSAMPLENR        ,       140     },
+{       348*OVERSAMPLENR        ,       135     },
+{       379*OVERSAMPLENR        ,       130     },
+{       411*OVERSAMPLENR        ,       125     },
+{       445*OVERSAMPLENR        ,       120     },
+{       480*OVERSAMPLENR        ,       115     },
+{       516*OVERSAMPLENR        ,       110     },
+{       553*OVERSAMPLENR        ,       105     },
+{       591*OVERSAMPLENR        ,       100     },
+{       628*OVERSAMPLENR        ,       95      },
+{       665*OVERSAMPLENR        ,       90      },
+{       702*OVERSAMPLENR        ,       85      },
+{       737*OVERSAMPLENR        ,       80      },
+{       770*OVERSAMPLENR        ,       75      },
+{       801*OVERSAMPLENR        ,       70      },
+{       830*OVERSAMPLENR        ,       65      },
+{       857*OVERSAMPLENR        ,       60      },
+{       881*OVERSAMPLENR        ,       55      },
+{       903*OVERSAMPLENR        ,       50      },
+{       922*OVERSAMPLENR        ,       45      },
+{       939*OVERSAMPLENR        ,       40      },
+{       954*OVERSAMPLENR        ,       35      },
+{       966*OVERSAMPLENR        ,       30      },
+{       977*OVERSAMPLENR        ,       25      },
+{       985*OVERSAMPLENR        ,       20      },
+{       993*OVERSAMPLENR        ,       15      },
+{       999*OVERSAMPLENR        ,       10      },
+{       1004*OVERSAMPLENR       ,       5       },
+{       1008*OVERSAMPLENR       ,       0       } //safety
 };
 #endif
 #if (THERMISTORHEATER_0 == 2) || (THERMISTORHEATER_1 == 2) || (THERMISTORBED == 2) //200k bed thermistor
@@ -101,35 +100,35 @@
 #if (THERMISTORHEATER_0 == 3) || (THERMISTORHEATER_1 == 3) || (THERMISTORBED == 3) //mendel-parts
 #define NUMTEMPS_3 28
 const short temptable_3[NUMTEMPS_3][2] = {
-		{1*OVERSAMPLENR,864},
-		{21*OVERSAMPLENR,300},
-		{25*OVERSAMPLENR,290},
-		{29*OVERSAMPLENR,280},
-		{33*OVERSAMPLENR,270},
-		{39*OVERSAMPLENR,260},
-		{46*OVERSAMPLENR,250},
-		{54*OVERSAMPLENR,240},
-		{64*OVERSAMPLENR,230},
-		{75*OVERSAMPLENR,220},
-		{90*OVERSAMPLENR,210},
-		{107*OVERSAMPLENR,200},
-		{128*OVERSAMPLENR,190},
-		{154*OVERSAMPLENR,180},
-		{184*OVERSAMPLENR,170},
-		{221*OVERSAMPLENR,160},
-		{265*OVERSAMPLENR,150},
-		{316*OVERSAMPLENR,140},
-		{375*OVERSAMPLENR,130},
-		{441*OVERSAMPLENR,120},
-		{513*OVERSAMPLENR,110},
-		{588*OVERSAMPLENR,100},
-		{734*OVERSAMPLENR,80},
-		{856*OVERSAMPLENR,60},
-		{938*OVERSAMPLENR,40},
-		{986*OVERSAMPLENR,20},
-		{1008*OVERSAMPLENR,0},
-		{1018*OVERSAMPLENR,-20}
-	};
+                {1*OVERSAMPLENR,864},
+                {21*OVERSAMPLENR,300},
+                {25*OVERSAMPLENR,290},
+                {29*OVERSAMPLENR,280},
+                {33*OVERSAMPLENR,270},
+                {39*OVERSAMPLENR,260},
+                {46*OVERSAMPLENR,250},
+                {54*OVERSAMPLENR,240},
+                {64*OVERSAMPLENR,230},
+                {75*OVERSAMPLENR,220},
+                {90*OVERSAMPLENR,210},
+                {107*OVERSAMPLENR,200},
+                {128*OVERSAMPLENR,190},
+                {154*OVERSAMPLENR,180},
+                {184*OVERSAMPLENR,170},
+                {221*OVERSAMPLENR,160},
+                {265*OVERSAMPLENR,150},
+                {316*OVERSAMPLENR,140},
+                {375*OVERSAMPLENR,130},
+                {441*OVERSAMPLENR,120},
+                {513*OVERSAMPLENR,110},
+                {588*OVERSAMPLENR,100},
+                {734*OVERSAMPLENR,80},
+                {856*OVERSAMPLENR,60},
+                {938*OVERSAMPLENR,40},
+                {986*OVERSAMPLENR,20},
+                {1008*OVERSAMPLENR,0},
+                {1018*OVERSAMPLENR,-20}
+        };
 
 #endif
 #if (THERMISTORHEATER_0 == 4) || (THERMISTORHEATER_1 == 4) || (THERMISTORBED == 4) //10k thermistor
@@ -408,415 +407,3 @@
 #endif
 
 #endif //THERMISTORTABLES_H_
-=======
-#ifndef THERMISTORTABLES_H_
-#define THERMISTORTABLES_H_
-
-#define OVERSAMPLENR 16
-
-#if (THERMISTORHEATER_1 == 1) || (THERMISTORHEATER_2 == 1) || (THERMISTORBED == 1) //100k bed thermistor
-
-#define NUMTEMPS_1 61
-const short temptable_1[NUMTEMPS_1][2] = {
-{       23*OVERSAMPLENR ,       300     },
-{       25*OVERSAMPLENR ,       295     },
-{       27*OVERSAMPLENR ,       290     },
-{       28*OVERSAMPLENR ,       285     },
-{       31*OVERSAMPLENR ,       280     },
-{       33*OVERSAMPLENR ,       275     },
-{       35*OVERSAMPLENR ,       270     },
-{       38*OVERSAMPLENR ,       265     },
-{       41*OVERSAMPLENR ,       260     },
-{       44*OVERSAMPLENR ,       255     },
-{       48*OVERSAMPLENR ,       250     },
-{       52*OVERSAMPLENR ,       245     },
-{       56*OVERSAMPLENR ,       240     },
-{       61*OVERSAMPLENR ,       235     },
-{       66*OVERSAMPLENR ,       230     },
-{       71*OVERSAMPLENR ,       225     },
-{       78*OVERSAMPLENR ,       220     },
-{       84*OVERSAMPLENR ,       215     },
-{       92*OVERSAMPLENR ,       210     },
-{       100*OVERSAMPLENR        ,       205     },
-{       109*OVERSAMPLENR        ,       200     },
-{       120*OVERSAMPLENR        ,       195     },
-{       131*OVERSAMPLENR        ,       190     },
-{       143*OVERSAMPLENR        ,       185     },
-{       156*OVERSAMPLENR        ,       180     },
-{       171*OVERSAMPLENR        ,       175     },
-{       187*OVERSAMPLENR        ,       170     },
-{       205*OVERSAMPLENR        ,       165     },
-{       224*OVERSAMPLENR        ,       160     },
-{       245*OVERSAMPLENR        ,       155     },
-{       268*OVERSAMPLENR        ,       150     },
-{       293*OVERSAMPLENR        ,       145     },
-{       320*OVERSAMPLENR        ,       140     },
-{       348*OVERSAMPLENR        ,       135     },
-{       379*OVERSAMPLENR        ,       130     },
-{       411*OVERSAMPLENR        ,       125     },
-{       445*OVERSAMPLENR        ,       120     },
-{       480*OVERSAMPLENR        ,       115     },
-{       516*OVERSAMPLENR        ,       110     },
-{       553*OVERSAMPLENR        ,       105     },
-{       591*OVERSAMPLENR        ,       100     },
-{       628*OVERSAMPLENR        ,       95      },
-{       665*OVERSAMPLENR        ,       90      },
-{       702*OVERSAMPLENR        ,       85      },
-{       737*OVERSAMPLENR        ,       80      },
-{       770*OVERSAMPLENR        ,       75      },
-{       801*OVERSAMPLENR        ,       70      },
-{       830*OVERSAMPLENR        ,       65      },
-{       857*OVERSAMPLENR        ,       60      },
-{       881*OVERSAMPLENR        ,       55      },
-{       903*OVERSAMPLENR        ,       50      },
-{       922*OVERSAMPLENR        ,       45      },
-{       939*OVERSAMPLENR        ,       40      },
-{       954*OVERSAMPLENR        ,       35      },
-{       966*OVERSAMPLENR        ,       30      },
-{       977*OVERSAMPLENR        ,       25      },
-{       985*OVERSAMPLENR        ,       20      },
-{       993*OVERSAMPLENR        ,       15      },
-{       999*OVERSAMPLENR        ,       10      },
-{       1004*OVERSAMPLENR       ,       5       },
-{       1008*OVERSAMPLENR       ,       0       } //safety
-};
-#endif
-#if (THERMISTORHEATER_1 == 2) || (THERMISTORHEATER_2 == 2) || (THERMISTORBED == 2) //200k bed thermistor
-#define NUMTEMPS_2 21
-const short temptable_2[NUMTEMPS_2][2] = {
-   {1*OVERSAMPLENR, 848},
-   {54*OVERSAMPLENR, 275},
-   {107*OVERSAMPLENR, 228},
-   {160*OVERSAMPLENR, 202},
-   {213*OVERSAMPLENR, 185},
-   {266*OVERSAMPLENR, 171},
-   {319*OVERSAMPLENR, 160},
-   {372*OVERSAMPLENR, 150},
-   {425*OVERSAMPLENR, 141},
-   {478*OVERSAMPLENR, 133},
-   {531*OVERSAMPLENR, 125},
-   {584*OVERSAMPLENR, 118},
-   {637*OVERSAMPLENR, 110},
-   {690*OVERSAMPLENR, 103},
-   {743*OVERSAMPLENR, 95},
-   {796*OVERSAMPLENR, 86},
-   {849*OVERSAMPLENR, 77},
-   {902*OVERSAMPLENR, 65},
-   {955*OVERSAMPLENR, 49},
-   {1008*OVERSAMPLENR, 17},
-   {1020*OVERSAMPLENR, 0} //safety
-};
-
-#endif
-#if (THERMISTORHEATER_1 == 3) || (THERMISTORHEATER_2 == 3) || (THERMISTORBED == 3) //mendel-parts
-#define NUMTEMPS_3 28
-const short temptable_3[NUMTEMPS_3][2] = {
-                {1*OVERSAMPLENR,864},
-                {21*OVERSAMPLENR,300},
-                {25*OVERSAMPLENR,290},
-                {29*OVERSAMPLENR,280},
-                {33*OVERSAMPLENR,270},
-                {39*OVERSAMPLENR,260},
-                {46*OVERSAMPLENR,250},
-                {54*OVERSAMPLENR,240},
-                {64*OVERSAMPLENR,230},
-                {75*OVERSAMPLENR,220},
-                {90*OVERSAMPLENR,210},
-                {107*OVERSAMPLENR,200},
-                {128*OVERSAMPLENR,190},
-                {154*OVERSAMPLENR,180},
-                {184*OVERSAMPLENR,170},
-                {221*OVERSAMPLENR,160},
-                {265*OVERSAMPLENR,150},
-                {316*OVERSAMPLENR,140},
-                {375*OVERSAMPLENR,130},
-                {441*OVERSAMPLENR,120},
-                {513*OVERSAMPLENR,110},
-                {588*OVERSAMPLENR,100},
-                {734*OVERSAMPLENR,80},
-                {856*OVERSAMPLENR,60},
-                {938*OVERSAMPLENR,40},
-                {986*OVERSAMPLENR,20},
-                {1008*OVERSAMPLENR,0},
-                {1018*OVERSAMPLENR,-20}
-        };
-
-#endif
-#if (THERMISTORHEATER_1 == 4) || (THERMISTORHEATER_2 == 4) || (THERMISTORBED == 4) //10k thermistor
-
-#define NUMTEMPS_4 20
-short temptable_4[NUMTEMPS_4][2] = {
-   {1*OVERSAMPLENR, 430},
-   {54*OVERSAMPLENR, 137},
-   {107*OVERSAMPLENR, 107},
-   {160*OVERSAMPLENR, 91},
-   {213*OVERSAMPLENR, 80},
-   {266*OVERSAMPLENR, 71},
-   {319*OVERSAMPLENR, 64},
-   {372*OVERSAMPLENR, 57},
-   {425*OVERSAMPLENR, 51},
-   {478*OVERSAMPLENR, 46},
-   {531*OVERSAMPLENR, 41},
-   {584*OVERSAMPLENR, 35},
-   {637*OVERSAMPLENR, 30},
-   {690*OVERSAMPLENR, 25},
-   {743*OVERSAMPLENR, 20},
-   {796*OVERSAMPLENR, 14},
-   {849*OVERSAMPLENR, 7},
-   {902*OVERSAMPLENR, 0},
-   {955*OVERSAMPLENR, -11},
-   {1008*OVERSAMPLENR, -35}
-};
-#endif
-
-#if (THERMISTORHEATER_1 == 5) || (THERMISTORHEATER_2 == 5) || (THERMISTORBED == 5) //100k ParCan thermistor (104GT-2)
-
-#define NUMTEMPS_5 61
-const short temptable_5[NUMTEMPS_5][2] = {
-{1*OVERSAMPLENR, 713},
-{18*OVERSAMPLENR, 316},
-{35*OVERSAMPLENR, 266},
-{52*OVERSAMPLENR, 239},
-{69*OVERSAMPLENR, 221},
-{86*OVERSAMPLENR, 208},
-{103*OVERSAMPLENR, 197},
-{120*OVERSAMPLENR, 188},
-{137*OVERSAMPLENR, 181},
-{154*OVERSAMPLENR, 174},
-{171*OVERSAMPLENR, 169},
-{188*OVERSAMPLENR, 163},
-{205*OVERSAMPLENR, 159},
-{222*OVERSAMPLENR, 154},
-{239*OVERSAMPLENR, 150},
-{256*OVERSAMPLENR, 147},
-{273*OVERSAMPLENR, 143},
-{290*OVERSAMPLENR, 140},
-{307*OVERSAMPLENR, 136},
-{324*OVERSAMPLENR, 133},
-{341*OVERSAMPLENR, 130},
-{358*OVERSAMPLENR, 128},
-{375*OVERSAMPLENR, 125},
-{392*OVERSAMPLENR, 122},
-{409*OVERSAMPLENR, 120},
-{426*OVERSAMPLENR, 117},
-{443*OVERSAMPLENR, 115},
-{460*OVERSAMPLENR, 112},
-{477*OVERSAMPLENR, 110},
-{494*OVERSAMPLENR, 108},
-{511*OVERSAMPLENR, 106},
-{528*OVERSAMPLENR, 103},
-{545*OVERSAMPLENR, 101},
-{562*OVERSAMPLENR, 99},
-{579*OVERSAMPLENR, 97},
-{596*OVERSAMPLENR, 95},
-{613*OVERSAMPLENR, 92},
-{630*OVERSAMPLENR, 90},
-{647*OVERSAMPLENR, 88},
-{664*OVERSAMPLENR, 86},
-{681*OVERSAMPLENR, 84},
-{698*OVERSAMPLENR, 81},
-{715*OVERSAMPLENR, 79},
-{732*OVERSAMPLENR, 77},
-{749*OVERSAMPLENR, 75},
-{766*OVERSAMPLENR, 72},
-{783*OVERSAMPLENR, 70},
-{800*OVERSAMPLENR, 67},
-{817*OVERSAMPLENR, 64},
-{834*OVERSAMPLENR, 61},
-{851*OVERSAMPLENR, 58},
-{868*OVERSAMPLENR, 55},
-{885*OVERSAMPLENR, 52},
-{902*OVERSAMPLENR, 48},
-{919*OVERSAMPLENR, 44},
-{936*OVERSAMPLENR, 40},
-{953*OVERSAMPLENR, 34},
-{970*OVERSAMPLENR, 28},
-{987*OVERSAMPLENR, 20},
-{1004*OVERSAMPLENR, 8},
-{1021*OVERSAMPLENR, 0}
-};
-#endif
-
-#if (THERMISTORHEATER_1 == 6) || (THERMISTORHEATER_2 == 6) || (THERMISTORBED == 6) // 100k Epcos thermistor
-#define NUMTEMPS_6 36
-const short temptable_6[NUMTEMPS_6][2] = {
-   {28*OVERSAMPLENR, 250},
-   {31*OVERSAMPLENR, 245},
-   {35*OVERSAMPLENR, 240},
-   {39*OVERSAMPLENR, 235},
-   {42*OVERSAMPLENR, 230},
-   {44*OVERSAMPLENR, 225},
-   {49*OVERSAMPLENR, 220},
-   {53*OVERSAMPLENR, 215},
-   {62*OVERSAMPLENR, 210},
-   {73*OVERSAMPLENR, 205},
-   {72*OVERSAMPLENR, 200},
-   {94*OVERSAMPLENR, 190},
-   {102*OVERSAMPLENR, 185},
-   {116*OVERSAMPLENR, 170},
-   {143*OVERSAMPLENR, 160},
-   {183*OVERSAMPLENR, 150},
-   {223*OVERSAMPLENR, 140},
-   {270*OVERSAMPLENR, 130},
-   {318*OVERSAMPLENR, 120},
-   {383*OVERSAMPLENR, 110},
-   {413*OVERSAMPLENR, 105},
-   {439*OVERSAMPLENR, 100},
-   {484*OVERSAMPLENR, 95},
-   {513*OVERSAMPLENR, 90},
-   {607*OVERSAMPLENR, 80},
-   {664*OVERSAMPLENR, 70},
-   {781*OVERSAMPLENR, 60},
-   {810*OVERSAMPLENR, 55},
-   {849*OVERSAMPLENR, 50},
-   {914*OVERSAMPLENR, 45},
-   {914*OVERSAMPLENR, 40},
-   {935*OVERSAMPLENR, 35},
-   {954*OVERSAMPLENR, 30},
-   {970*OVERSAMPLENR, 25},
-   {978*OVERSAMPLENR, 22},
-   {1008*OVERSAMPLENR, 3}
-};
-#endif
-
-#if (THERMISTORHEATER_1 == 7) || (THERMISTORHEATER_2 == 7) || (THERMISTORBED == 7) // 100k Honeywell 135-104LAG-J01
-#define NUMTEMPS_7 54
-const short temptable_7[NUMTEMPS_7][2] = {
-   {46*OVERSAMPLENR, 270},
-   {50*OVERSAMPLENR, 265},
-   {54*OVERSAMPLENR, 260},
-   {58*OVERSAMPLENR, 255},
-   {62*OVERSAMPLENR, 250},
-   {67*OVERSAMPLENR, 245},
-   {72*OVERSAMPLENR, 240},
-   {79*OVERSAMPLENR, 235},
-   {85*OVERSAMPLENR, 230},
-   {91*OVERSAMPLENR, 225},
-   {99*OVERSAMPLENR, 220},
-   {107*OVERSAMPLENR, 215},
-   {116*OVERSAMPLENR, 210},
-   {126*OVERSAMPLENR, 205},
-   {136*OVERSAMPLENR, 200},
-   {149*OVERSAMPLENR, 195},
-   {160*OVERSAMPLENR, 190},
-   {175*OVERSAMPLENR, 185},
-   {191*OVERSAMPLENR, 180},
-   {209*OVERSAMPLENR, 175},
-   {224*OVERSAMPLENR, 170},
-   {246*OVERSAMPLENR, 165},
-   {267*OVERSAMPLENR, 160},
-   {293*OVERSAMPLENR, 155},
-   {316*OVERSAMPLENR, 150},
-   {340*OVERSAMPLENR, 145},
-   {364*OVERSAMPLENR, 140},
-   {396*OVERSAMPLENR, 135},
-   {425*OVERSAMPLENR, 130},
-   {460*OVERSAMPLENR, 125},
-   {489*OVERSAMPLENR, 120},
-   {526*OVERSAMPLENR, 115},
-   {558*OVERSAMPLENR, 110},
-   {591*OVERSAMPLENR, 105},
-   {628*OVERSAMPLENR, 100},
-   {660*OVERSAMPLENR, 95},
-   {696*OVERSAMPLENR, 90},
-   {733*OVERSAMPLENR, 85},
-   {761*OVERSAMPLENR, 80},
-   {794*OVERSAMPLENR, 75},
-   {819*OVERSAMPLENR, 70},
-   {847*OVERSAMPLENR, 65},
-   {870*OVERSAMPLENR, 60},
-   {892*OVERSAMPLENR, 55},
-   {911*OVERSAMPLENR, 50},
-   {929*OVERSAMPLENR, 45},
-   {944*OVERSAMPLENR, 40},
-   {959*OVERSAMPLENR, 35},
-   {971*OVERSAMPLENR, 30},
-   {981*OVERSAMPLENR, 25},
-   {989*OVERSAMPLENR, 20},
-   {994*OVERSAMPLENR, 15},
-   {1001*OVERSAMPLENR, 10},
-   {1005*OVERSAMPLENR, 5}
-};
-#endif
-
-
-
-#if THERMISTORHEATER_1 == 1
-#define NUMTEMPS_HEATER_1 NUMTEMPS_1
-#define temptable_1 temptable_1
-#elif THERMISTORHEATER_1 == 2
-#define NUMTEMPS_HEATER_1 NUMTEMPS_2
-#define temptable_1 temptable_2
-#elif THERMISTORHEATER_1 == 3
-#define NUMTEMPS_HEATER_1 NUMTEMPS_3
-#define temptable_1 temptable_3
-#elif THERMISTORHEATER_1 == 4
-#define NUMTEMPS_HEATER_1 NUMTEMPS_4
-#define temptable_1 temptable_4
-#elif THERMISTORHEATER_1 == 5
-#define NUMTEMPS_HEATER_1 NUMTEMPS_5
-#define temptable_1 temptable_5
-#elif THERMISTORHEATER_1 == 6
-#define NUMTEMPS_HEATER_1 NUMTEMPS_6
-#define temptable_1 temptable_6
-#elif THERMISTORHEATER_1 == 7
-#define NUMTEMPS_HEATER_1 NUMTEMPS_7
-#define temptable_1 temptable_7
-#elif defined HEATER_1_USES_THERMISTOR
-#error No heater 1 thermistor table specified
-#endif
-
-#if THERMISTORHEATER_2 == 1
-#define NUMTEMPS_HEATER_2 NUMTEMPS_1
-#define temptable_2 temptable_1
-#elif THERMISTORHEATER_2 == 2
-#define NUMTEMPS_HEATER_2 NUMTEMPS_2
-#define temptable_2 temptable_2
-#elif THERMISTORHEATER_2 == 3
-#define NUMTEMPS_HEATER_2 NUMTEMPS_3
-#define temptable_2 temptable_3
-#elif THERMISTORHEATER_2 == 4
-#define NUMTEMPS_HEATER_2 NUMTEMPS_4
-#define temptable_2 temptable_4
-#elif THERMISTORHEATER_2 == 5
-#define NUMTEMPS_HEATER_2 NUMTEMPS_5
-#define temptable_2 temptable_5
-#elif THERMISTORHEATER_2 == 6
-#define NUMTEMPS_HEATER_2 NUMTEMPS_6
-#define temptable_2 temptable_6
-#elif THERMISTORHEATER_2 == 7
-#define NUMTEMPS_HEATER22 NUMTEMPS_7
-#define temptable_2 temptable_7
-#elif defined HEATER_2_USES_THERMISTOR
-#error No heater 2 thermistor table specified
-#endif
-
-
-#if THERMISTORBED == 1
-#define BNUMTEMPS NUMTEMPS_1
-#define bedtemptable temptable_1
-#elif THERMISTORBED == 2
-#define BNUMTEMPS NUMTEMPS_2
-#define bedtemptable temptable_2
-#elif THERMISTORBED == 3
-#define BNUMTEMPS NUMTEMPS_3
-#define bedtemptable temptable_3
-#elif THERMISTORBED == 4
-#define BNUMTEMPS NUMTEMPS_4
-#define bedtemptable temptable_4
-#elif THERMISTORBED == 5
-#define BNUMTEMPS NUMTEMPS_5
-#define bedtemptable temptable_5
-#elif THERMISTORBED == 6
-#define BNUMTEMPS NUMTEMPS_6
-#define bedtemptable temptable_6
-#elif THERMISTORBED == 7
-#define BNUMTEMPS NUMTEMPS_7
-#define bedtemptable temptable_7
-#elif defined BED_USES_THERMISTOR
-#error No bed thermistor table specified
-#endif
-
-#endif //THERMISTORTABLES_H_
-
->>>>>>> ea86a5e1
