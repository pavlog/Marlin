#ifndef ULTRALCD_IMPLEMENTATION_HITACHI_HD44780_H
#define ULTRALCD_IMPLEMENTATION_HITACHI_HD44780_H

/**
* Implementation of the LCD display routines for a Hitachi HD44780 display. These are common LCD character displays.
* When selecting the Russian language, a slightly different LCD implementation is used to handle UTF8 characters.
**/

#ifndef REPRAPWORLD_KEYPAD
  extern volatile uint8_t buttons;  //the last checked buttons in a bit array.
#else
  extern volatile uint16_t buttons;  //an extended version of the last checked buttons in a bit array.
#endif

////////////////////////////////////
// Setup button and encode mappings for each panel (into 'buttons' variable
//
// This is just to map common functions (across different panels) onto the same 
// macro name. The mapping is independent of whether the button is directly connected or 
// via a shift/i2c register.

#ifdef ULTIPANEL
// All UltiPanels might have an encoder - so this is always be mapped onto first two bits
#define BLEN_B 1
#define BLEN_A 0

#define EN_B BIT(BLEN_B) // The two encoder pins are connected through BTN_EN1 and BTN_EN2
#define EN_A BIT(BLEN_A)

#if defined(BTN_ENC) && BTN_ENC > -1
  // encoder click is directly connected
  #define BLEN_C 2 
  #define EN_C BIT(BLEN_C) 
#endif 
  
//
// Setup other button mappings of each panel
//
#if defined(LCD_I2C_VIKI)
  #define B_I2C_BTN_OFFSET 3 // (the first three bit positions reserved for EN_A, EN_B, EN_C)
  
  // button and encoder bit positions within 'buttons'
  #define B_LE (BUTTON_LEFT<<B_I2C_BTN_OFFSET)    // The remaining normalized buttons are all read via I2C
  #define B_UP (BUTTON_UP<<B_I2C_BTN_OFFSET)
  #define B_MI (BUTTON_SELECT<<B_I2C_BTN_OFFSET)
  #define B_DW (BUTTON_DOWN<<B_I2C_BTN_OFFSET)
  #define B_RI (BUTTON_RIGHT<<B_I2C_BTN_OFFSET)

  #if defined(BTN_ENC) && BTN_ENC > -1 
    // the pause/stop/restart button is connected to BTN_ENC when used
    #define B_ST (EN_C)                            // Map the pause/stop/resume button into its normalized functional name 
    #define LCD_CLICKED (buttons&(B_MI|B_RI|B_ST)) // pause/stop button also acts as click until we implement proper pause/stop.
  #else
    #define LCD_CLICKED (buttons&(B_MI|B_RI))
  #endif  

  // I2C buttons take too long to read inside an interrupt context and so we read them during lcd_update
  #define LCD_HAS_SLOW_BUTTONS

#elif defined(LCD_I2C_PANELOLU2)
  // encoder click can be read through I2C if not directly connected
  #if BTN_ENC <= 0 
    #define B_I2C_BTN_OFFSET 3 // (the first three bit positions reserved for EN_A, EN_B, EN_C)
  
    #define B_MI (PANELOLU2_ENCODER_C<<B_I2C_BTN_OFFSET) // requires LiquidTWI2 library v1.2.3 or later

    #define LCD_CLICKED (buttons&B_MI)

    // I2C buttons take too long to read inside an interrupt context and so we read them during lcd_update
    #define LCD_HAS_SLOW_BUTTONS
  #else
    #define LCD_CLICKED (buttons&EN_C)  
  #endif

#elif defined(REPRAPWORLD_KEYPAD)
    // define register bit values, don't change it
    #define BLEN_REPRAPWORLD_KEYPAD_F3 0
    #define BLEN_REPRAPWORLD_KEYPAD_F2 1
    #define BLEN_REPRAPWORLD_KEYPAD_F1 2
    #define BLEN_REPRAPWORLD_KEYPAD_UP 3
    #define BLEN_REPRAPWORLD_KEYPAD_RIGHT 4
    #define BLEN_REPRAPWORLD_KEYPAD_MIDDLE 5
    #define BLEN_REPRAPWORLD_KEYPAD_DOWN 6
    #define BLEN_REPRAPWORLD_KEYPAD_LEFT 7
    
    #define REPRAPWORLD_BTN_OFFSET 3 // bit offset into buttons for shift register values

    #define EN_REPRAPWORLD_KEYPAD_F3 BIT((BLEN_REPRAPWORLD_KEYPAD_F3+REPRAPWORLD_BTN_OFFSET))
    #define EN_REPRAPWORLD_KEYPAD_F2 BIT((BLEN_REPRAPWORLD_KEYPAD_F2+REPRAPWORLD_BTN_OFFSET))
    #define EN_REPRAPWORLD_KEYPAD_F1 BIT((BLEN_REPRAPWORLD_KEYPAD_F1+REPRAPWORLD_BTN_OFFSET))
    #define EN_REPRAPWORLD_KEYPAD_UP BIT((BLEN_REPRAPWORLD_KEYPAD_UP+REPRAPWORLD_BTN_OFFSET))
    #define EN_REPRAPWORLD_KEYPAD_RIGHT BIT((BLEN_REPRAPWORLD_KEYPAD_RIGHT+REPRAPWORLD_BTN_OFFSET))
    #define EN_REPRAPWORLD_KEYPAD_MIDDLE BIT((BLEN_REPRAPWORLD_KEYPAD_MIDDLE+REPRAPWORLD_BTN_OFFSET))
    #define EN_REPRAPWORLD_KEYPAD_DOWN BIT((BLEN_REPRAPWORLD_KEYPAD_DOWN+REPRAPWORLD_BTN_OFFSET))
    #define EN_REPRAPWORLD_KEYPAD_LEFT BIT((BLEN_REPRAPWORLD_KEYPAD_LEFT+REPRAPWORLD_BTN_OFFSET))

    #define LCD_CLICKED ((buttons&EN_C) || (buttons&EN_REPRAPWORLD_KEYPAD_F1))
    #define REPRAPWORLD_KEYPAD_MOVE_Y_DOWN (buttons&EN_REPRAPWORLD_KEYPAD_DOWN)
    #define REPRAPWORLD_KEYPAD_MOVE_Y_UP (buttons&EN_REPRAPWORLD_KEYPAD_UP)
    #define REPRAPWORLD_KEYPAD_MOVE_HOME (buttons&EN_REPRAPWORLD_KEYPAD_MIDDLE)

#elif defined(NEWPANEL)
  #define LCD_CLICKED (buttons&EN_C)
  
#else // old style ULTIPANEL
  //bits in the shift register that carry the buttons for:
  // left up center down right red(stop)
  #define BL_LE 7
  #define BL_UP 6
  #define BL_MI 5
  #define BL_DW 4
  #define BL_RI 3
  #define BL_ST 2

  //automatic, do not change
  #define B_LE BIT(BL_LE)
  #define B_UP BIT(BL_UP)
  #define B_MI BIT(BL_MI)
  #define B_DW BIT(BL_DW)
  #define B_RI BIT(BL_RI)
  #define B_ST BIT(BL_ST)
  
  #define LCD_CLICKED (buttons&(B_MI|B_ST))
#endif

#endif //ULTIPANEL

////////////////////////////////////
// Create LCD class instance and chipset-specific information
#if defined(LCD_I2C_TYPE_PCF8575)
  // note: these are register mapped pins on the PCF8575 controller not Arduino pins
  #define LCD_I2C_PIN_BL  3
  #define LCD_I2C_PIN_EN  2
  #define LCD_I2C_PIN_RW  1
  #define LCD_I2C_PIN_RS  0
  #define LCD_I2C_PIN_D4  4
  #define LCD_I2C_PIN_D5  5
  #define LCD_I2C_PIN_D6  6
  #define LCD_I2C_PIN_D7  7

  #include <Wire.h>
  #include <LCD.h>
  #include <LiquidCrystal_I2C.h>
  #define LCD_CLASS LiquidCrystal_I2C
  LCD_CLASS lcd(LCD_I2C_ADDRESS,LCD_I2C_PIN_EN,LCD_I2C_PIN_RW,LCD_I2C_PIN_RS,LCD_I2C_PIN_D4,LCD_I2C_PIN_D5,LCD_I2C_PIN_D6,LCD_I2C_PIN_D7);
  
#elif defined(LCD_I2C_TYPE_MCP23017)
  //for the LED indicators (which maybe mapped to different things in lcd_implementation_update_indicators())
  #define LED_A 0x04 //100
  #define LED_B 0x02 //010
  #define LED_C 0x01 //001

  #define LCD_HAS_STATUS_INDICATORS

  #include <Wire.h>
  #include <LiquidTWI2.h>
  #define LCD_CLASS LiquidTWI2
  #if defined(DETECT_DEVICE)
     LCD_CLASS lcd(LCD_I2C_ADDRESS, 1);
  #else
     LCD_CLASS lcd(LCD_I2C_ADDRESS);
  #endif
  
#elif defined(LCD_I2C_TYPE_MCP23008)
  #include <Wire.h>
  #include <LiquidTWI2.h>
  #define LCD_CLASS LiquidTWI2
  #if defined(DETECT_DEVICE)
     LCD_CLASS lcd(LCD_I2C_ADDRESS, 1);
  #else
     LCD_CLASS lcd(LCD_I2C_ADDRESS);
  #endif

#elif defined(LCD_I2C_TYPE_PCA8574)
    #include <LiquidCrystal_I2C.h>
    #define LCD_CLASS LiquidCrystal_I2C
    LCD_CLASS lcd(LCD_I2C_ADDRESS, LCD_WIDTH, LCD_HEIGHT);
    
// 2 wire Non-latching LCD SR from:
// https://bitbucket.org/fmalpartida/new-liquidcrystal/wiki/schematics#!shiftregister-connection 
#elif defined(SR_LCD_2W_NL)
  extern "C" void __cxa_pure_virtual() { while (1); }
  #include <LCD.h>
  #include <LiquidCrystal_SR.h>
  #define LCD_CLASS LiquidCrystal_SR
  LCD_CLASS lcd(SR_DATA_PIN, SR_CLK_PIN);
#else
  // Standard directly connected LCD implementations
  #include <LiquidCrystal.h>
  #define LCD_CLASS LiquidCrystal
  LCD_CLASS lcd(LCD_PINS_RS, LCD_PINS_ENABLE, LCD_PINS_D4, LCD_PINS_D5,LCD_PINS_D6,LCD_PINS_D7);  //RS,Enable,D4,D5,D6,D7
#endif

#include "utf_mapper.h"

#if defined(LCD_PROGRESS_BAR) && defined(SDSUPPORT)
  static uint16_t progressBarTick = 0;
  #if PROGRESS_MSG_EXPIRE > 0
    static uint16_t messageTick = 0;
  #endif
  #define LCD_STR_PROGRESS  "\x03\x04\x05"
#endif

/* Custom characters defined in the first 8 characters of the LCD */
#define LCD_STR_BEDTEMP     "\x00"  // this will have 'unexpected' results when used in a string!
#define LCD_STR_DEGREE      "\x01"
#define LCD_STR_THERMOMETER "\x02"
#define LCD_STR_UPLEVEL     "\x03"
#define LCD_STR_REFRESH     "\x04"
#define LCD_STR_FOLDER      "\x05"
#define LCD_STR_FEEDRATE    "\x06"
#define LCD_STR_CLOCK       "\x07"
//#define LCD_STR_ARROW_RIGHT "\x7E"  /* from the default character set. Only available on DISPLAY_CHARSET_HD44780_JAPAN - at this place!*/
#define LCD_STR_ARROW_RIGHT ">"  /* from the default character set */

static void lcd_set_custom_characters(
  #if defined(LCD_PROGRESS_BAR) && defined(SDSUPPORT)
    bool progress_bar_set=true
  #endif
) {
  byte bedTemp[8] = {
    B00000,
    B11111,
    B10101,
    B10001,
    B10101,
    B11111,
    B00000,
    B00000
  }; //thanks Sonny Mounicou
  byte degree[8] = {
    B01100,
    B10010,
    B10010,
    B01100,
    B00000,
    B00000,
    B00000,
    B00000
  };
  byte thermometer[8] = {
    B00100,
    B01010,
    B01010,
    B01010,
    B01010,
    B10001,
    B10001,
    B01110
  };
  byte uplevel[8] = {
    B00100,
    B01110,
    B11111,
    B00100,
    B11100,
    B00000,
    B00000,
    B00000
  }; //thanks joris
  byte refresh[8] = {
    B00000,
    B00110,
    B11001,
    B11000,
    B00011,
    B10011,
    B01100,
    B00000,
  }; //thanks joris
  byte folder[8] = {
    B00000,
    B11100,
    B11111,
    B10001,
    B10001,
    B11111,
    B00000,
    B00000
  }; //thanks joris
  byte feedrate[8] = {
    B11100,
    B10000,
    B11000,
    B10111,
    B00101,
    B00110,
    B00101,
    B00000
  }; //thanks Sonny Mounicou
  byte clock[8] = {
    B00000,
    B01110,
    B10011,
    B10101,
    B10001,
    B01110,
    B00000,
    B00000
  }; //thanks Sonny Mounicou

  #if defined(LCD_PROGRESS_BAR) && defined(SDSUPPORT)
    static bool char_mode = false;
    byte progress[3][8] = { {
      B00000,
      B10000,
      B10000,
      B10000,
      B10000,
      B10000,
      B10000,
      B00000
    }, {
      B00000,
      B10100,
      B10100,
      B10100,
      B10100,
      B10100,
      B10100,
      B00000
    }, {
      B00000,
      B10101,
      B10101,
      B10101,
      B10101,
      B10101,
      B10101,
      B00000
    } };
    if (progress_bar_set != char_mode) {
      char_mode = progress_bar_set;
      lcd.createChar(LCD_STR_BEDTEMP[0], bedTemp);
      lcd.createChar(LCD_STR_DEGREE[0], degree);
      lcd.createChar(LCD_STR_THERMOMETER[0], thermometer);
      lcd.createChar(LCD_STR_FEEDRATE[0], feedrate);
      lcd.createChar(LCD_STR_CLOCK[0], clock);
      if (progress_bar_set) {
        // Progress bar characters for info screen
        for (int i=3; i--;) lcd.createChar(LCD_STR_PROGRESS[i], progress[i]);
      }
      else {
        // Custom characters for submenus
        lcd.createChar(LCD_STR_UPLEVEL[0], uplevel);
        lcd.createChar(LCD_STR_REFRESH[0], refresh);
        lcd.createChar(LCD_STR_FOLDER[0], folder);
      }
    }
  #else
    lcd.createChar(LCD_STR_BEDTEMP[0], bedTemp);
    lcd.createChar(LCD_STR_DEGREE[0], degree);
    lcd.createChar(LCD_STR_THERMOMETER[0], thermometer);
    lcd.createChar(LCD_STR_UPLEVEL[0], uplevel);
    lcd.createChar(LCD_STR_REFRESH[0], refresh);
    lcd.createChar(LCD_STR_FOLDER[0], folder);
    lcd.createChar(LCD_STR_FEEDRATE[0], feedrate);
    lcd.createChar(LCD_STR_CLOCK[0], clock);
  #endif
}

static void lcd_implementation_init(
  #if defined(LCD_PROGRESS_BAR) && defined(SDSUPPORT)
    bool progress_bar_set=true
  #endif
) {

#if defined(LCD_I2C_TYPE_PCF8575)
    lcd.begin(LCD_WIDTH, LCD_HEIGHT);
  #ifdef LCD_I2C_PIN_BL
    lcd.setBacklightPin(LCD_I2C_PIN_BL,POSITIVE);
    lcd.setBacklight(HIGH);
  #endif
  
#elif defined(LCD_I2C_TYPE_MCP23017)
    lcd.setMCPType(LTI_TYPE_MCP23017);
    lcd.begin(LCD_WIDTH, LCD_HEIGHT);
    lcd.setBacklight(0); //set all the LEDs off to begin with
    
#elif defined(LCD_I2C_TYPE_MCP23008)
    lcd.setMCPType(LTI_TYPE_MCP23008);
    lcd.begin(LCD_WIDTH, LCD_HEIGHT);

#elif defined(LCD_I2C_TYPE_PCA8574)
      lcd.init();
      lcd.backlight();
    
#else
    lcd.begin(LCD_WIDTH, LCD_HEIGHT);
#endif

    lcd_set_custom_characters(
        #if defined(LCD_PROGRESS_BAR) && defined(SDSUPPORT)
            progress_bar_set
        #endif
    );

    lcd.clear();
}
static void lcd_implementation_clear()
{
    lcd.clear();
}

/* Arduino < 1.0.0 is missing a function to print PROGMEM strings, so we need to implement our own */
char lcd_printPGM(const char* str) {
  char c;
  char n = 0;
  while((c = pgm_read_byte(str++))) {
      n += charset_mapper(c);
  }
  return n;
}

char lcd_print(char* str) {
  char c;
  char i = 0;
  char n = 0;
  while((c = str[i++])) {
      n += charset_mapper(c);
  }
  return n;
}

unsigned lcd_print(char c) {
    return charset_mapper(c);
}

/*
Possible status screens:
16x2   |0123456789012345|
       |000/000 B000/000|
       |Status line.....|

16x4   |0123456789012345|
       |000/000 B000/000|
       |SD100%    Z000.0|
       |F100%     T--:--|
       |Status line.....|

20x2   |01234567890123456789|
       |T000/000D B000/000D |
       |Status line.........|

20x4   |01234567890123456789|
       |T000/000D B000/000D |
       |X+000.0 Y+000.0 Z+000.0|
       |F100%  SD100% T--:--|
       |Status line.........|

20x4   |01234567890123456789|
       |T000/000D B000/000D |
       |T000/000D     Z000.0|
       |F100%  SD100% T--:--|
       |Status line.........|
*/
static void lcd_implementation_status_screen()
{
    int tHotend=int(degHotend(0) + 0.5);
    int tTarget=int(degTargetHotend(0) + 0.5);

#if LCD_WIDTH < 20
    lcd.setCursor(0, 0);
    lcd.print(itostr3(tHotend));
    lcd.print('/');
    lcd.print(itostr3left(tTarget));

# if EXTRUDERS > 1 || TEMP_SENSOR_BED != 0
    //If we have an 2nd extruder or heated bed, show that in the top right corner
    lcd.setCursor(8, 0);
#  if EXTRUDERS > 1
    tHotend = int(degHotend(1) + 0.5);
    tTarget = int(degTargetHotend(1) + 0.5);
    lcd.print(LCD_STR_THERMOMETER[0]);
#  else//Heated bed
    tHotend=int(degBed() + 0.5);
    tTarget=int(degTargetBed() + 0.5);
    lcd.print(LCD_STR_BEDTEMP[0]);
#  endif
    lcd.print(itostr3(tHotend));
    lcd.print('/');
    lcd.print(itostr3left(tTarget));
# endif//EXTRUDERS > 1 || TEMP_SENSOR_BED != 0

#else//LCD_WIDTH > 19
    lcd.setCursor(0, 0);
    lcd.print(LCD_STR_THERMOMETER[0]);
    lcd.print(itostr3(tHotend));
    lcd.print('/');
    lcd.print(itostr3left(tTarget));
    lcd_printPGM(PSTR(LCD_STR_DEGREE " "));
    if (tTarget < 10)
        lcd.print(' ');

# if EXTRUDERS > 1 || TEMP_SENSOR_BED != 0
    //If we have an 2nd extruder or heated bed, show that in the top right corner
    lcd.setCursor(10, 0);
#  if EXTRUDERS > 1
    tHotend = int(degHotend(1) + 0.5);
    tTarget = int(degTargetHotend(1) + 0.5);
    lcd.print(LCD_STR_THERMOMETER[0]);
#  else//Heated bed
    tHotend=int(degBed() + 0.5);
    tTarget=int(degTargetBed() + 0.5);
    lcd.print(LCD_STR_BEDTEMP[0]);
#  endif
    lcd.print(itostr3(tHotend));
    lcd.print('/');
    lcd.print(itostr3left(tTarget));
    lcd_printPGM(PSTR(LCD_STR_DEGREE " "));
    if (tTarget < 10)
        lcd.print(' ');
# endif//EXTRUDERS > 1 || TEMP_SENSOR_BED != 0
#endif//LCD_WIDTH > 19

#if LCD_HEIGHT > 2
//Lines 2 for 4 line LCD
# if LCD_WIDTH < 20
#  ifdef SDSUPPORT
    lcd.setCursor(0, 2);
    lcd_printPGM(PSTR("SD"));
    if (IS_SD_PRINTING)
        lcd.print(itostr3(card.percentDone()));
    else
        lcd_printPGM(PSTR("---"));
    lcd.print('%');
#  endif//SDSUPPORT
# else//LCD_WIDTH > 19
#  if EXTRUDERS > 1 && TEMP_SENSOR_BED != 0
    //If we both have a 2nd extruder and a heated bed, show the heated bed temp on the 2nd line on the left, as the first line is filled with extruder temps
    tHotend=int(degBed() + 0.5);
    tTarget=int(degTargetBed() + 0.5);

    lcd.setCursor(0, 1);
    lcd.print(LCD_STR_BEDTEMP[0]);
    lcd.print(itostr3(tHotend));
    lcd.print('/');
    lcd.print(itostr3left(tTarget));
    lcd_printPGM(PSTR(LCD_STR_DEGREE " "));
    if (tTarget < 10)
        lcd.print(' ');
#  else
    lcd.setCursor(0,1);
    lcd.print('X');
    lcd.print(ftostr3(current_position[X_AXIS]));
    lcd_printPGM(PSTR(" Y"));
    lcd.print(ftostr3(current_position[Y_AXIS]));
#  endif//EXTRUDERS > 1 || TEMP_SENSOR_BED != 0
# endif//LCD_WIDTH > 19
    lcd.setCursor(LCD_WIDTH - 8, 1);
    lcd.print('Z');
    lcd.print(ftostr32sp(current_position[Z_AXIS] + 0.00001));
#endif//LCD_HEIGHT > 2

#if LCD_HEIGHT > 3
    lcd.setCursor(0, 2);
    lcd.print(LCD_STR_FEEDRATE[0]);
    lcd.print(itostr3(feedmultiply));
    lcd.print('%');
# if LCD_WIDTH > 19
#  ifdef SDSUPPORT
    lcd.setCursor(7, 2);
    lcd_printPGM(PSTR("SD"));
    if (IS_SD_PRINTING)
        lcd.print(itostr3(card.percentDone()));
    else
        lcd_printPGM(PSTR("---"));
    lcd.print('%');
#  endif//SDSUPPORT
# endif//LCD_WIDTH > 19
    lcd.setCursor(LCD_WIDTH - 6, 2);
    lcd.print(LCD_STR_CLOCK[0]);
    if(starttime != 0)
    {
        uint16_t time = millis()/60000 - starttime/60000;
        lcd.print(itostr2(time/60));
        lcd.print(':');
        lcd.print(itostr2(time%60));
    }else{
        lcd_printPGM(PSTR("--:--"));
    }
#endif

  // Status message line at the bottom
  lcd.setCursor(0, LCD_HEIGHT - 1);

  #if defined(LCD_PROGRESS_BAR) && defined(SDSUPPORT)

    if (card.isFileOpen()) {
      uint16_t mil = millis(), diff = mil - progressBarTick;
      if (diff >= PROGRESS_BAR_MSG_TIME || !lcd_status_message[0]) {
        // draw the progress bar
        int tix = (int)(card.percentDone() * LCD_WIDTH * 3) / 100,
          cel = tix / 3, rem = tix % 3, i = LCD_WIDTH;
        char msg[LCD_WIDTH+1], b = ' ';
        msg[i] = '\0';
        while (i--) {
          if (i == cel - 1)
            b = LCD_STR_PROGRESS[2];
          else if (i == cel && rem != 0)
            b = LCD_STR_PROGRESS[rem-1];
          msg[i] = b;
        }
        lcd.print(msg);
        return;
      }
    } //card.isFileOpen

  #endif //LCD_PROGRESS_BAR

  //Display both Status message line and Filament display on the last line
  #ifdef FILAMENT_LCD_DISPLAY
    if (message_millis + 5000 <= millis()) {  //display any status for the first 5 sec after screen is initiated
      lcd_printPGM(PSTR("Dia "));
      lcd.print(ftostr12ns(filament_width_meas));
      lcd_printPGM(PSTR(" V"));
      lcd.print(itostr3(100.0*volumetric_multiplier[FILAMENT_SENSOR_EXTRUDER_NUM]));
  	  lcd.print('%');
  	  return;
    }
  #endif //FILAMENT_LCD_DISPLAY

  lcd_print(lcd_status_message);
}

<<<<<<< HEAD
static void lcd_implementation_drawmenu_generic(uint8_t row, const char* pstr, char pre_char, char post_char)
{
    char c;
    //Use all characters in narrow LCDs
  #if LCD_WIDTH < 20
      uint8_t n = LCD_WIDTH - 1 - 1;
    #else
      uint8_t n = LCD_WIDTH - 1 - 2;
  #endif
    lcd.setCursor(0, row);
    lcd.print(pre_char);
    while( ((c = pgm_read_byte(pstr)) != '\0') && (n>0) )
    {
        n -= lcd_print(c);
        pstr++;
    }
    while(n--) {
      lcd.print(' ');
    }
    lcd.print(post_char);
    lcd.print(' ');
}
static void lcd_implementation_drawmenu_setting_edit_generic(uint8_t row, const char* pstr, char pre_char, char* data)
{
    char c;
    //Use all characters in narrow LCDs
  #if LCD_WIDTH < 20
      uint8_t n = LCD_WIDTH - 1 - 1 - lcd_strlen(data);
    #else
      uint8_t n = LCD_WIDTH - 1 - 2 - lcd_strlen(data);
  #endif
    lcd.setCursor(0, row);
    lcd.print(pre_char);
    while( ((c = pgm_read_byte(pstr)) != '\0') && (n>0) ) {
      n -= lcd_print(c);
      pstr++;
    }
    lcd.print(':');
    while(n--)
      lcd.print(' ');
    lcd_print(data);
}
static void lcd_implementation_drawmenu_setting_edit_generic_P(uint8_t row, const char* pstr, char pre_char, const char* data)
{
    char c;
    //Use all characters in narrow LCDs
  #if LCD_WIDTH < 20
      uint8_t n = LCD_WIDTH - 1 - 1 - lcd_strlen_P(data);
    #else
      uint8_t n = LCD_WIDTH - 1 - 2 - lcd_strlen_P(data);
  #endif
    lcd.setCursor(0, row);
    lcd.print(pre_char);
    while( ((c = pgm_read_byte(pstr)) != '\0') && (n>0) ) {
      n -= lcd_print(c);
      pstr++;
    }
    lcd.print(':');
    while(n--)
      lcd.print(' ');
    lcd_printPGM(data);
=======
static void lcd_implementation_drawmenu_generic(bool sel, uint8_t row, const char* pstr, char pre_char, char post_char) {
  char c;
  uint8_t n = LCD_WIDTH - 1 - (LCD_WIDTH < 20 ? 1 : 2);
  lcd.setCursor(0, row);
  lcd.print(sel ? pre_char : ' ');
  while ((c = pgm_read_byte(pstr)) && n > 0) {
    lcd.print(c);
    pstr++;
    if ((pgm_read_byte(pstr) & 0xc0) != 0x80) n--;
  }
  while(n--) lcd.print(' ');
  lcd.print(post_char);
  lcd.print(' ');
}
static void lcd_implementation_drawmenu_setting_edit_generic(bool sel, uint8_t row, const char* pstr, char pre_char, char* data) {
  char c;
  uint8_t n = LCD_WIDTH - 1 - (LCD_WIDTH < 20 ? 1 : 2) - lcd_strlen(data);
  lcd.setCursor(0, row);
  lcd.print(sel ? pre_char : ' ');
  while ((c = pgm_read_byte(pstr)) && n > 0) {
    lcd.print(c);
    pstr++;
    if ((pgm_read_byte(pstr) & 0xc0) != 0x80) n--;
  }
  lcd.print(':');
  while (n--) lcd.print(' ');
  lcd.print(data);
}
static void lcd_implementation_drawmenu_setting_edit_generic_P(bool sel, uint8_t row, const char* pstr, char pre_char, const char* data) {
  char c;
  uint8_t n = LCD_WIDTH - 1 - (LCD_WIDTH < 20 ? 1 : 2) - lcd_strlen_P(data);
  lcd.setCursor(0, row);
  lcd.print(sel ? pre_char : ' ');
  while ((c = pgm_read_byte(pstr)) && n > 0) {
    lcd.print(c);
    pstr++;
    if ((pgm_read_byte(pstr) & 0xc0) != 0x80) n--;
  }
  lcd.print(':');
  while (n--) lcd.print(' ');
  lcd_printPGM(data);
>>>>>>> 0858fba1
}
#define lcd_implementation_drawmenu_setting_edit_int3(sel, row, pstr, pstr2, data, minValue, maxValue) lcd_implementation_drawmenu_setting_edit_generic(sel, row, pstr, ' ', itostr3(*(data)))
#define lcd_implementation_drawmenu_setting_edit_float3(sel, row, pstr, pstr2, data, minValue, maxValue) lcd_implementation_drawmenu_setting_edit_generic(sel, row, pstr, ' ', ftostr3(*(data)))
#define lcd_implementation_drawmenu_setting_edit_float32(sel, row, pstr, pstr2, data, minValue, maxValue) lcd_implementation_drawmenu_setting_edit_generic(sel, row, pstr, ' ', ftostr32(*(data)))
#define lcd_implementation_drawmenu_setting_edit_float43(sel, row, pstr, pstr2, data, minValue, maxValue) lcd_implementation_drawmenu_setting_edit_generic(sel, row, pstr, ' ', ftostr43(*(data)))
#define lcd_implementation_drawmenu_setting_edit_float5(sel, row, pstr, pstr2, data, minValue, maxValue) lcd_implementation_drawmenu_setting_edit_generic(sel, row, pstr, ' ', ftostr5(*(data)))
#define lcd_implementation_drawmenu_setting_edit_float52(sel, row, pstr, pstr2, data, minValue, maxValue) lcd_implementation_drawmenu_setting_edit_generic(sel, row, pstr, ' ', ftostr52(*(data)))
#define lcd_implementation_drawmenu_setting_edit_float51(sel, row, pstr, pstr2, data, minValue, maxValue) lcd_implementation_drawmenu_setting_edit_generic(sel, row, pstr, ' ', ftostr51(*(data)))
#define lcd_implementation_drawmenu_setting_edit_long5(sel, row, pstr, pstr2, data, minValue, maxValue) lcd_implementation_drawmenu_setting_edit_generic(sel, row, pstr, ' ', ftostr5(*(data)))
#define lcd_implementation_drawmenu_setting_edit_bool(sel, row, pstr, pstr2, data) lcd_implementation_drawmenu_setting_edit_generic_P(sel, row, pstr, ' ', (*(data))?PSTR(MSG_ON):PSTR(MSG_OFF))

//Add version for callback functions
<<<<<<< HEAD
#define lcd_implementation_drawmenu_setting_edit_callback_int3_selected(row, pstr, pstr2, data, minValue, maxValue, callback) lcd_implementation_drawmenu_setting_edit_generic(row, pstr, '>', itostr3(*(data)))
#define lcd_implementation_drawmenu_setting_edit_callback_int3(row, pstr, pstr2, data, minValue, maxValue, callback) lcd_implementation_drawmenu_setting_edit_generic(row, pstr, ' ', itostr3(*(data)))
#define lcd_implementation_drawmenu_setting_edit_callback_float3_selected(row, pstr, pstr2, data, minValue, maxValue, callback) lcd_implementation_drawmenu_setting_edit_generic(row, pstr, '>', ftostr3(*(data)))
#define lcd_implementation_drawmenu_setting_edit_callback_float3(row, pstr, pstr2, data, minValue, maxValue, callback) lcd_implementation_drawmenu_setting_edit_generic(row, pstr, ' ', ftostr3(*(data)))
#define lcd_implementation_drawmenu_setting_edit_callback_float32_selected(row, pstr, pstr2, data, minValue, maxValue, callback) lcd_implementation_drawmenu_setting_edit_generic(row, pstr, '>', ftostr32(*(data)))
#define lcd_implementation_drawmenu_setting_edit_callback_float32(row, pstr, pstr2, data, minValue, maxValue, callback) lcd_implementation_drawmenu_setting_edit_generic(row, pstr, ' ', ftostr32(*(data)))
#define lcd_implementation_drawmenu_setting_edit_callback_float43_selected(row, pstr, pstr2, data, minValue, maxValue, callback) lcd_implementation_drawmenu_setting_edit_generic(row, pstr, '>', ftostr43(*(data)))
#define lcd_implementation_drawmenu_setting_edit_callback_float43(row, pstr, pstr2, data, minValue, maxValue, callback) lcd_implementation_drawmenu_setting_edit_generic(row, pstr, ' ', ftostr43(*(data)))
#define lcd_implementation_drawmenu_setting_edit_callback_float5_selected(row, pstr, pstr2, data, minValue, maxValue, callback) lcd_implementation_drawmenu_setting_edit_generic(row, pstr, '>', ftostr5(*(data)))
#define lcd_implementation_drawmenu_setting_edit_callback_float5(row, pstr, pstr2, data, minValue, maxValue, callback) lcd_implementation_drawmenu_setting_edit_generic(row, pstr, ' ', ftostr5(*(data)))
#define lcd_implementation_drawmenu_setting_edit_callback_float52_selected(row, pstr, pstr2, data, minValue, maxValue, callback) lcd_implementation_drawmenu_setting_edit_generic(row, pstr, '>', ftostr52(*(data)))
#define lcd_implementation_drawmenu_setting_edit_callback_float52(row, pstr, pstr2, data, minValue, maxValue, callback) lcd_implementation_drawmenu_setting_edit_generic(row, pstr, ' ', ftostr52(*(data)))
#define lcd_implementation_drawmenu_setting_edit_callback_float51_selected(row, pstr, pstr2, data, minValue, maxValue, callback) lcd_implementation_drawmenu_setting_edit_generic(row, pstr, '>', ftostr51(*(data)))
#define lcd_implementation_drawmenu_setting_edit_callback_float51(row, pstr, pstr2, data, minValue, maxValue, callback) lcd_implementation_drawmenu_setting_edit_generic(row, pstr, ' ', ftostr51(*(data)))
#define lcd_implementation_drawmenu_setting_edit_callback_long5_selected(row, pstr, pstr2, data, minValue, maxValue, callback) lcd_implementation_drawmenu_setting_edit_generic(row, pstr, '>', ftostr5(*(data)))
#define lcd_implementation_drawmenu_setting_edit_callback_long5(row, pstr, pstr2, data, minValue, maxValue, callback) lcd_implementation_drawmenu_setting_edit_generic(row, pstr, ' ', ftostr5(*(data)))
#define lcd_implementation_drawmenu_setting_edit_callback_bool_selected(row, pstr, pstr2, data, callback) lcd_implementation_drawmenu_setting_edit_generic_P(row, pstr, '>', (*(data))?PSTR(MSG_ON):PSTR(MSG_OFF))
#define lcd_implementation_drawmenu_setting_edit_callback_bool(row, pstr, pstr2, data, callback) lcd_implementation_drawmenu_setting_edit_generic_P(row, pstr, ' ', (*(data))?PSTR(MSG_ON):PSTR(MSG_OFF))


void lcd_implementation_drawedit(const char* pstr, char* value)
{
    lcd.setCursor(1, 1);
    lcd_printPGM(pstr);
    lcd.print(':');
   #if LCD_WIDTH < 20
      lcd.setCursor(LCD_WIDTH - lcd_strlen(value), 1);
    #else
      lcd.setCursor(LCD_WIDTH -1 - lcd_strlen(value), 1);
   #endif
    lcd_print(value);
}
static void lcd_implementation_drawmenu_sdfile_selected(uint8_t row, const char* pstr, const char* filename, char* longFilename)
{
    char c;
    uint8_t n = LCD_WIDTH - 1;
    lcd.setCursor(0, row);
    lcd.print('>');
    if (longFilename[0] != '\0')
    {
        filename = longFilename;
        longFilename[LCD_WIDTH-1] = '\0';
    }
    while( ((c = *filename) != '\0') && (n>0) )
    {
        n -= lcd_print(c);
        filename++;
    }
    while(n--)
        lcd.print(' ');
}
static void lcd_implementation_drawmenu_sdfile(uint8_t row, const char* pstr, const char* filename, char* longFilename)
{
    char c;
    uint8_t n = LCD_WIDTH - 1;
    lcd.setCursor(0, row);
    lcd.print(' ');
    if (longFilename[0] != '\0')
    {
        filename = longFilename;
        longFilename[LCD_WIDTH-1] = '\0';
    }
    while( ((c = *filename) != '\0') && (n>0) )
    {
        n -= lcd_print(c);
        filename++;
    }
    while(n--)
        lcd.print(' ');
}
static void lcd_implementation_drawmenu_sddirectory_selected(uint8_t row, const char* pstr, const char* filename, char* longFilename) {
  char c;
  uint8_t n = LCD_WIDTH - 2;
  lcd.setCursor(0, row);
  lcd.print('>');
  lcd.print(LCD_STR_FOLDER[0]);
  if (longFilename[0] != '\0') {
    filename = longFilename;
    longFilename[LCD_WIDTH-2] = '\0';
  }
  while( ((c = *filename) != '\0') && (n>0) ) {
    n -= lcd_print(c);
    filename++;
  }
  while(n--)
    lcd.print(' ');
}
static void lcd_implementation_drawmenu_sddirectory(uint8_t row, const char* pstr, const char* filename, char* longFilename) {
  char c;
  uint8_t n = LCD_WIDTH - 2;
  lcd.setCursor(0, row);
  lcd.print(' ');
  lcd.print(LCD_STR_FOLDER[0]);
  if (longFilename[0] != '\0') {
    filename = longFilename;
    longFilename[LCD_WIDTH-2] = '\0';
  }
  while( ((c = *filename) != '\0') && (n>0) ) {
    n -= lcd_print(c);
    filename++;
  }
  while(n--)
    lcd.print(' ');
=======
#define lcd_implementation_drawmenu_setting_edit_callback_int3(sel, row, pstr, pstr2, data, minValue, maxValue, callback) lcd_implementation_drawmenu_setting_edit_generic(sel, row, pstr, ' ', itostr3(*(data)))
#define lcd_implementation_drawmenu_setting_edit_callback_float3(sel, row, pstr, pstr2, data, minValue, maxValue, callback) lcd_implementation_drawmenu_setting_edit_generic(sel, row, pstr, ' ', ftostr3(*(data)))
#define lcd_implementation_drawmenu_setting_edit_callback_float32(sel, row, pstr, pstr2, data, minValue, maxValue, callback) lcd_implementation_drawmenu_setting_edit_generic(sel, row, pstr, ' ', ftostr32(*(data)))
#define lcd_implementation_drawmenu_setting_edit_callback_float43(sel, row, pstr, pstr2, data, minValue, maxValue, callback) lcd_implementation_drawmenu_setting_edit_generic(sel, row, pstr, ' ', ftostr43(*(data)))
#define lcd_implementation_drawmenu_setting_edit_callback_float5(sel, row, pstr, pstr2, data, minValue, maxValue, callback) lcd_implementation_drawmenu_setting_edit_generic(sel, row, pstr, ' ', ftostr5(*(data)))
#define lcd_implementation_drawmenu_setting_edit_callback_float52(sel, row, pstr, pstr2, data, minValue, maxValue, callback) lcd_implementation_drawmenu_setting_edit_generic(sel, row, pstr, ' ', ftostr52(*(data)))
#define lcd_implementation_drawmenu_setting_edit_callback_float51(sel, row, pstr, pstr2, data, minValue, maxValue, callback) lcd_implementation_drawmenu_setting_edit_generic(sel, row, pstr, ' ', ftostr51(*(data)))
#define lcd_implementation_drawmenu_setting_edit_callback_long5(sel, row, pstr, pstr2, data, minValue, maxValue, callback) lcd_implementation_drawmenu_setting_edit_generic(sel, row, pstr, ' ', ftostr5(*(data)))
#define lcd_implementation_drawmenu_setting_edit_callback_bool(sel, row, pstr, pstr2, data, callback) lcd_implementation_drawmenu_setting_edit_generic_P(sel, row, pstr, ' ', (*(data))?PSTR(MSG_ON):PSTR(MSG_OFF))

void lcd_implementation_drawedit(const char* pstr, char* value) {
  lcd.setCursor(1, 1);
  lcd_printPGM(pstr);
  lcd.print(':');
  lcd.setCursor(LCD_WIDTH - (LCD_WIDTH < 20 ? 0 : 1) - lcd_strlen(value), 1);
  lcd.print(value);
}
static void lcd_implementation_drawmenu_sd(bool sel, uint8_t row, const char* pstr, const char* filename, char* longFilename, uint8_t concat) {
  char c;
  uint8_t n = LCD_WIDTH - concat;
  lcd.setCursor(0, row);
  lcd.print(sel ? '>' : ' ');
  if (longFilename[0]) {
    filename = longFilename;
    longFilename[n] = '\0';
  }
  while ((c = *filename) && n > 0) {
    lcd.print(c);
    filename++;
    n--;
  }
  while (n--) lcd.print(' ');
}

static void lcd_implementation_drawmenu_sdfile(bool sel, uint8_t row, const char* pstr, const char* filename, char* longFilename) {
  lcd_implementation_drawmenu_sd(sel, row, pstr, filename, longFilename, 1);
}
static void lcd_implementation_drawmenu_sddirectory(bool sel, uint8_t row, const char* pstr, const char* filename, char* longFilename) {
  lcd_implementation_drawmenu_sd(sel, row, pstr, filename, longFilename, 2);
>>>>>>> 0858fba1
}
#define lcd_implementation_drawmenu_back(sel, row, pstr, data) lcd_implementation_drawmenu_generic(sel, row, pstr, LCD_STR_UPLEVEL[0], LCD_STR_UPLEVEL[0])
#define lcd_implementation_drawmenu_submenu(sel, row, pstr, data) lcd_implementation_drawmenu_generic(sel, row, pstr, '>', LCD_STR_ARROW_RIGHT[0])
#define lcd_implementation_drawmenu_gcode(sel, row, pstr, gcode) lcd_implementation_drawmenu_generic(sel, row, pstr, '>', ' ')
#define lcd_implementation_drawmenu_function(sel, row, pstr, data) lcd_implementation_drawmenu_generic(sel, row, pstr, '>', ' ')

static void lcd_implementation_quick_feedback()
{
  #ifdef LCD_USE_I2C_BUZZER
    #if defined(LCD_FEEDBACK_FREQUENCY_DURATION_MS) && defined(LCD_FEEDBACK_FREQUENCY_HZ)
      lcd_buzz(LCD_FEEDBACK_FREQUENCY_DURATION_MS, LCD_FEEDBACK_FREQUENCY_HZ);
    #else
      lcd_buzz(1000/6, 100);
    #endif
  #elif defined(BEEPER) && BEEPER > -1
    SET_OUTPUT(BEEPER);
    #if !defined(LCD_FEEDBACK_FREQUENCY_HZ) || !defined(LCD_FEEDBACK_FREQUENCY_DURATION_MS)
      const unsigned int delay = 100;
      uint8_t i = 10;
    #else
      const unsigned int delay = 1000000 / LCD_FEEDBACK_FREQUENCY_HZ / 2;
      int8_t i = LCD_FEEDBACK_FREQUENCY_DURATION_MS * LCD_FEEDBACK_FREQUENCY_HZ / 1000;
    #endif
    while (i--) {
      WRITE(BEEPER,HIGH);
      delayMicroseconds(delay);
      WRITE(BEEPER,LOW);
      delayMicroseconds(delay);
    }
  #endif
}

#ifdef LCD_HAS_STATUS_INDICATORS
static void lcd_implementation_update_indicators()
{
  #if defined(LCD_I2C_PANELOLU2) || defined(LCD_I2C_VIKI)
    //set the LEDS - referred to as backlights by the LiquidTWI2 library 
    static uint8_t ledsprev = 0;
    uint8_t leds = 0;
    if (target_temperature_bed > 0) leds |= LED_A;
    if (target_temperature[0] > 0) leds |= LED_B;
    if (fanSpeed) leds |= LED_C;
    #if EXTRUDERS > 1  
      if (target_temperature[1] > 0) leds |= LED_C;
    #endif
    if (leds != ledsprev) {
      lcd.setBacklight(leds);
      ledsprev = leds;
    }
  #endif
}
#endif

#ifdef LCD_HAS_SLOW_BUTTONS
extern uint32_t blocking_enc;

static uint8_t lcd_implementation_read_slow_buttons()
{
  #ifdef LCD_I2C_TYPE_MCP23017
  uint8_t slow_buttons;
    // Reading these buttons this is likely to be too slow to call inside interrupt context
    // so they are called during normal lcd_update
    slow_buttons = lcd.readButtons() << B_I2C_BTN_OFFSET; 
    #if defined(LCD_I2C_VIKI)
    if(slow_buttons & (B_MI|B_RI)) { //LCD clicked
       if(blocking_enc > millis()) {
         slow_buttons &= ~(B_MI|B_RI); // Disable LCD clicked buttons if screen is updated
       }
    }
    #endif
    return slow_buttons; 
  #endif
}
#endif

#endif //__ULTRALCD_IMPLEMENTATION_HITACHI_HD44780_H<|MERGE_RESOLUTION|>--- conflicted
+++ resolved
@@ -413,9 +413,8 @@
 }
 
 char lcd_print(char* str) {
-  char c;
-  char i = 0;
-  char n = 0;
+  char c, n = 0;;
+  unsigned char i = 0;
   while((c = str[i++])) {
       n += charset_mapper(c);
   }
@@ -623,96 +622,32 @@
   lcd_print(lcd_status_message);
 }
 
-<<<<<<< HEAD
-static void lcd_implementation_drawmenu_generic(uint8_t row, const char* pstr, char pre_char, char post_char)
-{
-    char c;
-    //Use all characters in narrow LCDs
-  #if LCD_WIDTH < 20
-      uint8_t n = LCD_WIDTH - 1 - 1;
-    #else
-      uint8_t n = LCD_WIDTH - 1 - 2;
-  #endif
-    lcd.setCursor(0, row);
-    lcd.print(pre_char);
-    while( ((c = pgm_read_byte(pstr)) != '\0') && (n>0) )
-    {
-        n -= lcd_print(c);
-        pstr++;
-    }
-    while(n--) {
-      lcd.print(' ');
-    }
-    lcd.print(post_char);
-    lcd.print(' ');
-}
-static void lcd_implementation_drawmenu_setting_edit_generic(uint8_t row, const char* pstr, char pre_char, char* data)
-{
-    char c;
-    //Use all characters in narrow LCDs
-  #if LCD_WIDTH < 20
-      uint8_t n = LCD_WIDTH - 1 - 1 - lcd_strlen(data);
-    #else
-      uint8_t n = LCD_WIDTH - 1 - 2 - lcd_strlen(data);
-  #endif
-    lcd.setCursor(0, row);
-    lcd.print(pre_char);
-    while( ((c = pgm_read_byte(pstr)) != '\0') && (n>0) ) {
-      n -= lcd_print(c);
-      pstr++;
-    }
-    lcd.print(':');
-    while(n--)
-      lcd.print(' ');
-    lcd_print(data);
-}
-static void lcd_implementation_drawmenu_setting_edit_generic_P(uint8_t row, const char* pstr, char pre_char, const char* data)
-{
-    char c;
-    //Use all characters in narrow LCDs
-  #if LCD_WIDTH < 20
-      uint8_t n = LCD_WIDTH - 1 - 1 - lcd_strlen_P(data);
-    #else
-      uint8_t n = LCD_WIDTH - 1 - 2 - lcd_strlen_P(data);
-  #endif
-    lcd.setCursor(0, row);
-    lcd.print(pre_char);
-    while( ((c = pgm_read_byte(pstr)) != '\0') && (n>0) ) {
-      n -= lcd_print(c);
-      pstr++;
-    }
-    lcd.print(':');
-    while(n--)
-      lcd.print(' ');
-    lcd_printPGM(data);
-=======
 static void lcd_implementation_drawmenu_generic(bool sel, uint8_t row, const char* pstr, char pre_char, char post_char) {
   char c;
   uint8_t n = LCD_WIDTH - 1 - (LCD_WIDTH < 20 ? 1 : 2);
   lcd.setCursor(0, row);
   lcd.print(sel ? pre_char : ' ');
   while ((c = pgm_read_byte(pstr)) && n > 0) {
-    lcd.print(c);
+    n -= lcd_print(c);
     pstr++;
-    if ((pgm_read_byte(pstr) & 0xc0) != 0x80) n--;
   }
   while(n--) lcd.print(' ');
   lcd.print(post_char);
   lcd.print(' ');
 }
+
 static void lcd_implementation_drawmenu_setting_edit_generic(bool sel, uint8_t row, const char* pstr, char pre_char, char* data) {
   char c;
   uint8_t n = LCD_WIDTH - 1 - (LCD_WIDTH < 20 ? 1 : 2) - lcd_strlen(data);
   lcd.setCursor(0, row);
   lcd.print(sel ? pre_char : ' ');
   while ((c = pgm_read_byte(pstr)) && n > 0) {
-    lcd.print(c);
+    n -= lcd_print(c);
     pstr++;
-    if ((pgm_read_byte(pstr) & 0xc0) != 0x80) n--;
   }
   lcd.print(':');
   while (n--) lcd.print(' ');
-  lcd.print(data);
+  lcd_print(data);
 }
 static void lcd_implementation_drawmenu_setting_edit_generic_P(bool sel, uint8_t row, const char* pstr, char pre_char, const char* data) {
   char c;
@@ -720,15 +655,14 @@
   lcd.setCursor(0, row);
   lcd.print(sel ? pre_char : ' ');
   while ((c = pgm_read_byte(pstr)) && n > 0) {
-    lcd.print(c);
+    n -= lcd_print(c);
     pstr++;
-    if ((pgm_read_byte(pstr) & 0xc0) != 0x80) n--;
   }
   lcd.print(':');
   while (n--) lcd.print(' ');
   lcd_printPGM(data);
->>>>>>> 0858fba1
-}
+}
+
 #define lcd_implementation_drawmenu_setting_edit_int3(sel, row, pstr, pstr2, data, minValue, maxValue) lcd_implementation_drawmenu_setting_edit_generic(sel, row, pstr, ' ', itostr3(*(data)))
 #define lcd_implementation_drawmenu_setting_edit_float3(sel, row, pstr, pstr2, data, minValue, maxValue) lcd_implementation_drawmenu_setting_edit_generic(sel, row, pstr, ' ', ftostr3(*(data)))
 #define lcd_implementation_drawmenu_setting_edit_float32(sel, row, pstr, pstr2, data, minValue, maxValue) lcd_implementation_drawmenu_setting_edit_generic(sel, row, pstr, ' ', ftostr32(*(data)))
@@ -740,111 +674,6 @@
 #define lcd_implementation_drawmenu_setting_edit_bool(sel, row, pstr, pstr2, data) lcd_implementation_drawmenu_setting_edit_generic_P(sel, row, pstr, ' ', (*(data))?PSTR(MSG_ON):PSTR(MSG_OFF))
 
 //Add version for callback functions
-<<<<<<< HEAD
-#define lcd_implementation_drawmenu_setting_edit_callback_int3_selected(row, pstr, pstr2, data, minValue, maxValue, callback) lcd_implementation_drawmenu_setting_edit_generic(row, pstr, '>', itostr3(*(data)))
-#define lcd_implementation_drawmenu_setting_edit_callback_int3(row, pstr, pstr2, data, minValue, maxValue, callback) lcd_implementation_drawmenu_setting_edit_generic(row, pstr, ' ', itostr3(*(data)))
-#define lcd_implementation_drawmenu_setting_edit_callback_float3_selected(row, pstr, pstr2, data, minValue, maxValue, callback) lcd_implementation_drawmenu_setting_edit_generic(row, pstr, '>', ftostr3(*(data)))
-#define lcd_implementation_drawmenu_setting_edit_callback_float3(row, pstr, pstr2, data, minValue, maxValue, callback) lcd_implementation_drawmenu_setting_edit_generic(row, pstr, ' ', ftostr3(*(data)))
-#define lcd_implementation_drawmenu_setting_edit_callback_float32_selected(row, pstr, pstr2, data, minValue, maxValue, callback) lcd_implementation_drawmenu_setting_edit_generic(row, pstr, '>', ftostr32(*(data)))
-#define lcd_implementation_drawmenu_setting_edit_callback_float32(row, pstr, pstr2, data, minValue, maxValue, callback) lcd_implementation_drawmenu_setting_edit_generic(row, pstr, ' ', ftostr32(*(data)))
-#define lcd_implementation_drawmenu_setting_edit_callback_float43_selected(row, pstr, pstr2, data, minValue, maxValue, callback) lcd_implementation_drawmenu_setting_edit_generic(row, pstr, '>', ftostr43(*(data)))
-#define lcd_implementation_drawmenu_setting_edit_callback_float43(row, pstr, pstr2, data, minValue, maxValue, callback) lcd_implementation_drawmenu_setting_edit_generic(row, pstr, ' ', ftostr43(*(data)))
-#define lcd_implementation_drawmenu_setting_edit_callback_float5_selected(row, pstr, pstr2, data, minValue, maxValue, callback) lcd_implementation_drawmenu_setting_edit_generic(row, pstr, '>', ftostr5(*(data)))
-#define lcd_implementation_drawmenu_setting_edit_callback_float5(row, pstr, pstr2, data, minValue, maxValue, callback) lcd_implementation_drawmenu_setting_edit_generic(row, pstr, ' ', ftostr5(*(data)))
-#define lcd_implementation_drawmenu_setting_edit_callback_float52_selected(row, pstr, pstr2, data, minValue, maxValue, callback) lcd_implementation_drawmenu_setting_edit_generic(row, pstr, '>', ftostr52(*(data)))
-#define lcd_implementation_drawmenu_setting_edit_callback_float52(row, pstr, pstr2, data, minValue, maxValue, callback) lcd_implementation_drawmenu_setting_edit_generic(row, pstr, ' ', ftostr52(*(data)))
-#define lcd_implementation_drawmenu_setting_edit_callback_float51_selected(row, pstr, pstr2, data, minValue, maxValue, callback) lcd_implementation_drawmenu_setting_edit_generic(row, pstr, '>', ftostr51(*(data)))
-#define lcd_implementation_drawmenu_setting_edit_callback_float51(row, pstr, pstr2, data, minValue, maxValue, callback) lcd_implementation_drawmenu_setting_edit_generic(row, pstr, ' ', ftostr51(*(data)))
-#define lcd_implementation_drawmenu_setting_edit_callback_long5_selected(row, pstr, pstr2, data, minValue, maxValue, callback) lcd_implementation_drawmenu_setting_edit_generic(row, pstr, '>', ftostr5(*(data)))
-#define lcd_implementation_drawmenu_setting_edit_callback_long5(row, pstr, pstr2, data, minValue, maxValue, callback) lcd_implementation_drawmenu_setting_edit_generic(row, pstr, ' ', ftostr5(*(data)))
-#define lcd_implementation_drawmenu_setting_edit_callback_bool_selected(row, pstr, pstr2, data, callback) lcd_implementation_drawmenu_setting_edit_generic_P(row, pstr, '>', (*(data))?PSTR(MSG_ON):PSTR(MSG_OFF))
-#define lcd_implementation_drawmenu_setting_edit_callback_bool(row, pstr, pstr2, data, callback) lcd_implementation_drawmenu_setting_edit_generic_P(row, pstr, ' ', (*(data))?PSTR(MSG_ON):PSTR(MSG_OFF))
-
-
-void lcd_implementation_drawedit(const char* pstr, char* value)
-{
-    lcd.setCursor(1, 1);
-    lcd_printPGM(pstr);
-    lcd.print(':');
-   #if LCD_WIDTH < 20
-      lcd.setCursor(LCD_WIDTH - lcd_strlen(value), 1);
-    #else
-      lcd.setCursor(LCD_WIDTH -1 - lcd_strlen(value), 1);
-   #endif
-    lcd_print(value);
-}
-static void lcd_implementation_drawmenu_sdfile_selected(uint8_t row, const char* pstr, const char* filename, char* longFilename)
-{
-    char c;
-    uint8_t n = LCD_WIDTH - 1;
-    lcd.setCursor(0, row);
-    lcd.print('>');
-    if (longFilename[0] != '\0')
-    {
-        filename = longFilename;
-        longFilename[LCD_WIDTH-1] = '\0';
-    }
-    while( ((c = *filename) != '\0') && (n>0) )
-    {
-        n -= lcd_print(c);
-        filename++;
-    }
-    while(n--)
-        lcd.print(' ');
-}
-static void lcd_implementation_drawmenu_sdfile(uint8_t row, const char* pstr, const char* filename, char* longFilename)
-{
-    char c;
-    uint8_t n = LCD_WIDTH - 1;
-    lcd.setCursor(0, row);
-    lcd.print(' ');
-    if (longFilename[0] != '\0')
-    {
-        filename = longFilename;
-        longFilename[LCD_WIDTH-1] = '\0';
-    }
-    while( ((c = *filename) != '\0') && (n>0) )
-    {
-        n -= lcd_print(c);
-        filename++;
-    }
-    while(n--)
-        lcd.print(' ');
-}
-static void lcd_implementation_drawmenu_sddirectory_selected(uint8_t row, const char* pstr, const char* filename, char* longFilename) {
-  char c;
-  uint8_t n = LCD_WIDTH - 2;
-  lcd.setCursor(0, row);
-  lcd.print('>');
-  lcd.print(LCD_STR_FOLDER[0]);
-  if (longFilename[0] != '\0') {
-    filename = longFilename;
-    longFilename[LCD_WIDTH-2] = '\0';
-  }
-  while( ((c = *filename) != '\0') && (n>0) ) {
-    n -= lcd_print(c);
-    filename++;
-  }
-  while(n--)
-    lcd.print(' ');
-}
-static void lcd_implementation_drawmenu_sddirectory(uint8_t row, const char* pstr, const char* filename, char* longFilename) {
-  char c;
-  uint8_t n = LCD_WIDTH - 2;
-  lcd.setCursor(0, row);
-  lcd.print(' ');
-  lcd.print(LCD_STR_FOLDER[0]);
-  if (longFilename[0] != '\0') {
-    filename = longFilename;
-    longFilename[LCD_WIDTH-2] = '\0';
-  }
-  while( ((c = *filename) != '\0') && (n>0) ) {
-    n -= lcd_print(c);
-    filename++;
-  }
-  while(n--)
-    lcd.print(' ');
-=======
 #define lcd_implementation_drawmenu_setting_edit_callback_int3(sel, row, pstr, pstr2, data, minValue, maxValue, callback) lcd_implementation_drawmenu_setting_edit_generic(sel, row, pstr, ' ', itostr3(*(data)))
 #define lcd_implementation_drawmenu_setting_edit_callback_float3(sel, row, pstr, pstr2, data, minValue, maxValue, callback) lcd_implementation_drawmenu_setting_edit_generic(sel, row, pstr, ' ', ftostr3(*(data)))
 #define lcd_implementation_drawmenu_setting_edit_callback_float32(sel, row, pstr, pstr2, data, minValue, maxValue, callback) lcd_implementation_drawmenu_setting_edit_generic(sel, row, pstr, ' ', ftostr32(*(data)))
@@ -860,8 +689,9 @@
   lcd_printPGM(pstr);
   lcd.print(':');
   lcd.setCursor(LCD_WIDTH - (LCD_WIDTH < 20 ? 0 : 1) - lcd_strlen(value), 1);
-  lcd.print(value);
-}
+  lcd_print(value);
+}
+
 static void lcd_implementation_drawmenu_sd(bool sel, uint8_t row, const char* pstr, const char* filename, char* longFilename, uint8_t concat) {
   char c;
   uint8_t n = LCD_WIDTH - concat;
@@ -872,9 +702,8 @@
     longFilename[n] = '\0';
   }
   while ((c = *filename) && n > 0) {
-    lcd.print(c);
+    n -= lcd_print(c);
     filename++;
-    n--;
   }
   while (n--) lcd.print(' ');
 }
@@ -882,10 +711,11 @@
 static void lcd_implementation_drawmenu_sdfile(bool sel, uint8_t row, const char* pstr, const char* filename, char* longFilename) {
   lcd_implementation_drawmenu_sd(sel, row, pstr, filename, longFilename, 1);
 }
+
 static void lcd_implementation_drawmenu_sddirectory(bool sel, uint8_t row, const char* pstr, const char* filename, char* longFilename) {
   lcd_implementation_drawmenu_sd(sel, row, pstr, filename, longFilename, 2);
->>>>>>> 0858fba1
-}
+}
+
 #define lcd_implementation_drawmenu_back(sel, row, pstr, data) lcd_implementation_drawmenu_generic(sel, row, pstr, LCD_STR_UPLEVEL[0], LCD_STR_UPLEVEL[0])
 #define lcd_implementation_drawmenu_submenu(sel, row, pstr, data) lcd_implementation_drawmenu_generic(sel, row, pstr, '>', LCD_STR_ARROW_RIGHT[0])
 #define lcd_implementation_drawmenu_gcode(sel, row, pstr, gcode) lcd_implementation_drawmenu_generic(sel, row, pstr, '>', ' ')
