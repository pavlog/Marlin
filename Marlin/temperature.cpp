--- conflicted
+++ resolved
@@ -787,15 +787,9 @@
   #endif
 
   #if TEMP_SENSOR_BED != 0
-<<<<<<< HEAD
-  
-    #if defined(THERMAL_RUNAWAY_PROTECTION_BED_PERIOD) && THERMAL_RUNAWAY_PROTECTION_BED_PERIOD > 0
-      thermal_runaway_protection(&thermal_runaway_bed_state_machine, &thermal_runaway_bed_timer, current_temperature_bed, target_temperature_bed, 9, THERMAL_RUNAWAY_PROTECTION_BED_PERIOD, THERMAL_RUNAWAY_PROTECTION_BED_HYSTERESIS);
-=======
 
     #if ENABLED(THERMAL_PROTECTION_BED)
       thermal_runaway_protection(&thermal_runaway_bed_state_machine, &thermal_runaway_bed_timer, current_temperature_bed, target_temperature_bed, -1, THERMAL_PROTECTION_BED_PERIOD, THERMAL_PROTECTION_BED_HYSTERESIS);
->>>>>>> dee6322b
     #endif
 
     #if ENABLED(PIDTEMPBED)
@@ -1240,65 +1234,6 @@
 
 #endif // THERMAL_PROTECTION_HOTENDS || THERMAL_PROTECTION_BED
 
-<<<<<<< HEAD
-#if (defined (THERMAL_RUNAWAY_PROTECTION_PERIOD) && THERMAL_RUNAWAY_PROTECTION_PERIOD > 0) || (defined (THERMAL_RUNAWAY_PROTECTION_BED_PERIOD) && THERMAL_RUNAWAY_PROTECTION_BED_PERIOD > 0)
-void thermal_runaway_protection(int *state, unsigned long *timer, float temperature, float target_temperature, int heater_id, int period_seconds, int hysteresis_degc)
-{
-/*
-      SERIAL_ECHO_START;
-      SERIAL_ECHO("Thermal Thermal Runaway Running. Heater ID:");
-      SERIAL_ECHO(heater_id);
-      SERIAL_ECHO(" ;  State:");
-      SERIAL_ECHO(*state);
-      SERIAL_ECHO(" ;  Timer:");
-      SERIAL_ECHO(*timer);
-      SERIAL_ECHO(" ;  Temperature:");
-      SERIAL_ECHO(temperature);
-      SERIAL_ECHO(" ;  Target Temp:");
-      SERIAL_ECHO(target_temperature);
-      SERIAL_ECHOLN("");    
-*/
-  if ((target_temperature == 0) || thermal_runaway)
-  {
-    *state = 0;
-    *timer = 0;
-    return;
-  }
-  switch (*state)
-  {
-    case 0: // "Heater Inactive" state
-      if (target_temperature > 0) *state = 1;
-      break;
-    case 1: // "First Heating" state
-      if (temperature >= target_temperature) *state = 2;
-      break;
-    case 2: // "Temperature Stable" state
-      if (temperature >= (target_temperature - hysteresis_degc))
-      {
-        *timer = millis();
-      } 
-      else if ( (millis() - *timer) > ((unsigned long) period_seconds) * 1000)
-      {
-        SERIAL_ERROR_START;
-        SERIAL_ERRORLNPGM("Thermal Runaway, system stopped! Heater_ID: ");
-        SERIAL_ERRORLN((int)heater_id);
-        LCD_ALERTMESSAGEPGM("THERMAL RUNAWAY");
-        thermal_runaway = true;
-        while(1)
-        {
-          disable_heater();
-          disable_x();
-          disable_y();
-          disable_z();
-          disable_e0();
-          disable_e1();
-          disable_e2();
-          manage_heater();
-          lcd_update();
-        }
-      }
-      break;
-=======
 void disable_all_heaters() {
   for (int i = 0; i < EXTRUDERS; i++) setTargetHotend(0, i);
   setTargetBed(0);
@@ -1310,7 +1245,6 @@
     setTargetHotend(NR, 0); \
     soft_pwm[NR] = 0; \
     WRITE_HEATER_ ## NR (LOW); \
->>>>>>> dee6322b
   }
 
   #if HAS_TEMP_HOTEND
@@ -1873,14 +1807,10 @@
   #endif //BABYSTEPPING
 }
 
-<<<<<<< HEAD
-
-=======
 #if ENABLED(PIDTEMP)
   // Apply the scale factors to the PID values
   float scalePID_i(float i)   { return i * PID_dT; }
   float unscalePID_i(float i) { return i / PID_dT; }
   float scalePID_d(float d)   { return d / PID_dT; }
   float unscalePID_d(float d) { return d * PID_dT; }
-#endif //PIDTEMP
->>>>>>> dee6322b
+#endif //PIDTEMP