--- conflicted
+++ resolved
@@ -464,6 +464,9 @@
   #if ENABLED(DELTA)
     calculate_delta(current_position);
     plan_buffer_line(delta[X_AXIS], delta[Y_AXIS], delta[Z_AXIS], current_position[E_AXIS], manual_feedrate[axis]/60, active_extruder);
+  #elif defined(SCARA)
+    calculate_delta(current_position);
+    plan_buffer_line(delta[X_AXIS], delta[Y_AXIS], current_position[Z_AXIS], current_position[E_AXIS], manual_feedrate[axis]/60, active_extruder);
   #else
     plan_buffer_line(current_position[X_AXIS], current_position[Y_AXIS], current_position[Z_AXIS], current_position[E_AXIS], manual_feedrate[axis]/60, active_extruder);
   #endif
@@ -1193,61 +1196,16 @@
   ENCODER_DIRECTION_NORMAL();
   if (encoderPosition && movesplanned() <= 3) {
     refresh_cmd_timeout();
-<<<<<<< HEAD
-    current_position[axis] += float((int)encoderPosition) * move_menu_scale;
-    if (min_software_endstops && current_position[axis] < min) current_position[axis] = min;
-    if (max_software_endstops && current_position[axis] > max) current_position[axis] = max;
-    encoderPosition = 0;
-    #ifdef DELTA
-      calculate_delta(current_position);
-      plan_buffer_line(delta[X_AXIS], delta[Y_AXIS], delta[Z_AXIS], current_position[E_AXIS], manual_feedrate[axis]/60, active_extruder);
-    #elif defined(SCARA)
-      calculate_delta(current_position);
-      plan_buffer_line(delta[X_AXIS], delta[Y_AXIS], current_position[Z_AXIS], current_position[E_AXIS], manual_feedrate[axis]/60, active_extruder);
-    #else
-      plan_buffer_line(current_position[X_AXIS], current_position[Y_AXIS], current_position[Z_AXIS], current_position[E_AXIS], manual_feedrate[axis]/60, active_extruder);
-    #endif
-    lcdDrawUpdate = 1;
-=======
     current_position[axis] += float((int32_t)encoderPosition) * move_menu_scale;
     if (min_software_endstops) NOLESS(current_position[axis], min);
     if (max_software_endstops) NOMORE(current_position[axis], max);
     line_to_current(axis);
     lcdDrawUpdate = LCDVIEW_REDRAW_NOW;
->>>>>>> dee6322b
   }
   encoderPosition = 0;
   if (lcdDrawUpdate) lcd_implementation_drawedit(name, ftostr31(current_position[axis]));
   if (LCD_CLICKED) lcd_goto_previous_menu(true);
 }
-<<<<<<< HEAD
-static void lcd_move_x() { _lcd_move(PSTR("X"), X_AXIS, min_pos[X_AXIS], max_pos[X_AXIS]); }
-static void lcd_move_y() { _lcd_move(PSTR("Y"), Y_AXIS, min_pos[Y_AXIS], max_pos[Y_AXIS]); }
-static void lcd_move_z() { _lcd_move(PSTR("Z"), Z_AXIS, min_pos[Z_AXIS], max_pos[Z_AXIS]); }
-
-static void lcd_move_e()
-{
-    if (encoderPosition != 0)
-    {
-        current_position[E_AXIS] += float((int)encoderPosition) * move_menu_scale;
-        encoderPosition = 0;
-        #ifdef DELTA
-          calculate_delta(current_position);
-          plan_buffer_line(delta[X_AXIS], delta[Y_AXIS], delta[Z_AXIS], current_position[E_AXIS], manual_feedrate[E_AXIS]/60, active_extruder);
-        #elif defined(SCARA)
-          calculate_delta(current_position);
-          plan_buffer_line(delta[X_AXIS], delta[Y_AXIS], current_position[Z_AXIS], current_position[E_AXIS], manual_feedrate[E_AXIS]/60, active_extruder);
-        #else
-          plan_buffer_line(current_position[X_AXIS], current_position[Y_AXIS], current_position[Z_AXIS], current_position[E_AXIS], manual_feedrate[E_AXIS]/60, active_extruder);
-        #endif
-        lcdDrawUpdate = 1;
-    }
-    if (lcdDrawUpdate)
-    {
-        lcd_implementation_drawedit(PSTR("Extruder"), ftostr31(current_position[E_AXIS]));
-    }
-    if (LCD_CLICKED) lcd_goto_menu(lcd_move_menu_axis);
-=======
 #if ENABLED(DELTA)
   static float delta_clip_radius_2 =  (DELTA_PRINTABLE_RADIUS) * (DELTA_PRINTABLE_RADIUS);
   static int delta_clip( float a ) { return sqrt(delta_clip_radius_2 - a*a); }
@@ -1296,7 +1254,6 @@
   #if EXTRUDERS > 1
     active_extruder = original_active_extruder;
   #endif
->>>>>>> dee6322b
 }
 
 #if EXTRUDERS > 1
@@ -1709,35 +1666,6 @@
   MENU_ITEM_EDIT(float51, MSG_ESTEPS, &axis_steps_per_unit[E_AXIS], 5, 9999);
   #if ENABLED(ABORT_ON_ENDSTOP_HIT_FEATURE_ENABLED)
     MENU_ITEM_EDIT(bool, MSG_ENDSTOP_ABORT, &abort_on_endstop_hit);
-<<<<<<< HEAD
-#endif
-#ifdef SCARA
-    MENU_ITEM_EDIT(float52, MSG_XSCALE, &axis_scaling[X_AXIS],0.5,2);
-    MENU_ITEM_EDIT(float52, MSG_YSCALE, &axis_scaling[Y_AXIS],0.5,2);
-#endif
-    END_MENU();
-}
-
-static void lcd_control_volumetric_menu()
-{
-	START_MENU();
-	MENU_ITEM(back, MSG_CONTROL, lcd_control_menu);
-
-	MENU_ITEM_EDIT_CALLBACK(bool, MSG_VOLUMETRIC_ENABLED, &volumetric_enabled, calculate_volumetric_multipliers);
-
-	if (volumetric_enabled) {
-		MENU_ITEM_EDIT_CALLBACK(float43, MSG_FILAMENT_SIZE_EXTRUDER_0, &filament_size[0], DEFAULT_NOMINAL_FILAMENT_DIA - .5, DEFAULT_NOMINAL_FILAMENT_DIA + .5, calculate_volumetric_multipliers);
-#if EXTRUDERS > 1
-		MENU_ITEM_EDIT_CALLBACK(float43, MSG_FILAMENT_SIZE_EXTRUDER_1, &filament_size[1], DEFAULT_NOMINAL_FILAMENT_DIA - .5, DEFAULT_NOMINAL_FILAMENT_DIA + .5, calculate_volumetric_multipliers);
-#if EXTRUDERS > 2
-		MENU_ITEM_EDIT_CALLBACK(float43, MSG_FILAMENT_SIZE_EXTRUDER_2, &filament_size[2], DEFAULT_NOMINAL_FILAMENT_DIA - .5, DEFAULT_NOMINAL_FILAMENT_DIA + .5, calculate_volumetric_multipliers);
-#endif
-#endif
-	}
-
-	END_MENU();
-}
-=======
   #endif
   #if ENABLED(SCARA)
     MENU_ITEM_EDIT(float74, MSG_XSCALE, &axis_scaling[X_AXIS], 0.5, 2);
@@ -1771,7 +1699,6 @@
       #endif //EXTRUDERS > 2
     #endif //EXTRUDERS > 1
   }
->>>>>>> dee6322b
 
   END_MENU();
 }
