--- conflicted
+++ resolved
@@ -3055,13 +3055,6 @@
 inline void gcode_M105() {
   if (setTargetedHotend(105)) return;
 
-<<<<<<< HEAD
-  #if HAS_TEMP_0
-    SERIAL_PROTOCOLPGM("ok T:");
-    SERIAL_PROTOCOL_F(degHotend(target_extruder),1);
-    SERIAL_PROTOCOLPGM(" /");
-    SERIAL_PROTOCOL_F(degTargetHotend(target_extruder),1);
-=======
   #if HAS_TEMP_0 || HAS_TEMP_BED
     SERIAL_PROTOCOLPGM("ok");
     #if HAS_TEMP_0
@@ -3070,7 +3063,6 @@
       SERIAL_PROTOCOLPGM(" /");
       SERIAL_PROTOCOL_F(degTargetHotend(tmp_extruder), 1);
     #endif
->>>>>>> 4c7af484
     #if HAS_TEMP_BED
       SERIAL_PROTOCOLPGM(" B:");
       SERIAL_PROTOCOL_F(degBed(), 1);
@@ -3079,15 +3071,9 @@
     #endif
     for (int8_t e = 0; e < EXTRUDERS; ++e) {
       SERIAL_PROTOCOLPGM(" T");
-<<<<<<< HEAD
-      SERIAL_PROTOCOL(cur_extruder);
+      SERIAL_PROTOCOL(e);
       SERIAL_PROTOCOLCHAR(':');
-      SERIAL_PROTOCOL_F(degHotend(cur_extruder),1);
-=======
-      SERIAL_PROTOCOL(e);
-      SERIAL_PROTOCOLPGM(":");
       SERIAL_PROTOCOL_F(degHotend(e), 1);
->>>>>>> 4c7af484
       SERIAL_PROTOCOLPGM(" /");
       SERIAL_PROTOCOL_F(degTargetHotend(e), 1);
     }
