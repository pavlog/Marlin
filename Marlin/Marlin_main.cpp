/* -*- c++ -*- */

/*
    Reprap firmware based on Sprinter and grbl.
 Copyright (C) 2011 Camiel Gubbels / Erik van der Zalm

 This program is free software: you can redistribute it and/or modify
 it under the terms of the GNU General Public License as published by
 the Free Software Foundation, either version 3 of the License, or
 (at your option) any later version.

 This program is distributed in the hope that it will be useful,
 but WITHOUT ANY WARRANTY; without even the implied warranty of
 MERCHANTABILITY or FITNESS FOR A PARTICULAR PURPOSE.  See the
 GNU General Public License for more details.

 You should have received a copy of the GNU General Public License
 along with this program.  If not, see <http://www.gnu.org/licenses/>.
 */

/*
 This firmware is a mashup between Sprinter and grbl.
  (https://github.com/kliment/Sprinter)
  (https://github.com/simen/grbl/tree)

 It has preliminary support for Matthew Roberts advance algorithm
    http://reprap.org/pipermail/reprap-dev/2011-May/003323.html
 */

#include "Marlin.h"

#ifdef ENABLE_AUTO_BED_LEVELING
#include "vector_3.h"
  #ifdef AUTO_BED_LEVELING_GRID
    #include "qr_solve.h"
  #endif
#endif // ENABLE_AUTO_BED_LEVELING

#include "ultralcd.h"
#include "planner.h"
#include "stepper.h"
#include "temperature.h"
#include "motion_control.h"
#include "cardreader.h"
#include "watchdog.h"
#include "ConfigurationStore.h"
#include "language.h"
#include "pins_arduino.h"
#include "math.h"

#ifdef BLINKM
  #include "BlinkM.h"
  #include "Wire.h"
#endif

#if NUM_SERVOS > 0
  #include "Servo.h"
#endif

#if defined(DIGIPOTSS_PIN) && DIGIPOTSS_PIN > -1
  #include <SPI.h>
#endif

// look here for descriptions of G-codes: http://linuxcnc.org/handbook/gcode/g-code.html
// http://objects.reprap.org/wiki/Mendel_User_Manual:_RepRapGCodes

//Implemented Codes
//-------------------
// G0  -> G1
// G1  - Coordinated Movement X Y Z E
// G2  - CW ARC
// G3  - CCW ARC
// G4  - Dwell S<seconds> or P<milliseconds>
// G10 - retract filament according to settings of M207
// G11 - retract recover filament according to settings of M208
// G28 - Home all Axis
// G29 - Detailed Z-Probe, probes the bed at 3 or more points.  Will fail if you haven't homed yet.
// G30 - Single Z Probe, probes bed at current XY location.
// G31 - Dock sled (Z_PROBE_SLED only)
// G32 - Undock sled (Z_PROBE_SLED only)
// G90 - Use Absolute Coordinates
// G91 - Use Relative Coordinates
// G92 - Set current position to coordinates given

// M Codes
// M0   - Unconditional stop - Wait for user to press a button on the LCD (Only if ULTRA_LCD is enabled)
// M1   - Same as M0
// M17  - Enable/Power all stepper motors
// M18  - Disable all stepper motors; same as M84
// M20  - List SD card
// M21  - Init SD card
// M22  - Release SD card
// M23  - Select SD file (M23 filename.g)
// M24  - Start/resume SD print
// M25  - Pause SD print
// M26  - Set SD position in bytes (M26 S12345)
// M27  - Report SD print status
// M28  - Start SD write (M28 filename.g)
// M29  - Stop SD write
// M30  - Delete file from SD (M30 filename.g)
// M31  - Output time since last M109 or SD card start to serial
// M32  - Select file and start SD print (Can be used _while_ printing from SD card files):
//        syntax "M32 /path/filename#", or "M32 S<startpos bytes> !filename#"
//        Call gcode file : "M32 P !filename#" and return to caller file after finishing (similar to #include).
//        The '#' is necessary when calling from within sd files, as it stops buffer prereading
// M42  - Change pin status via gcode Use M42 Px Sy to set pin x to value y, when omitting Px the onboard led will be used.
// M80  - Turn on Power Supply
// M81  - Turn off Power Supply
// M82  - Set E codes absolute (default)
// M83  - Set E codes relative while in Absolute Coordinates (G90) mode
// M84  - Disable steppers until next move,
//        or use S<seconds> to specify an inactivity timeout, after which the steppers will be disabled.  S0 to disable the timeout.
// M85  - Set inactivity shutdown timer with parameter S<seconds>. To disable set zero (default)
// M92  - Set axis_steps_per_unit - same syntax as G92
// M104 - Set extruder target temp
// M105 - Read current temp
// M106 - Fan on
// M107 - Fan off
// M109 - Sxxx Wait for extruder current temp to reach target temp. Waits only when heating
//        Rxxx Wait for extruder current temp to reach target temp. Waits when heating and cooling
//        IF AUTOTEMP is enabled, S<mintemp> B<maxtemp> F<factor>. Exit autotemp by any M109 without F
// M112 - Emergency stop
// M114 - Output current position to serial port
// M115 - Capabilities string
// M117 - display message
// M119 - Output Endstop status to serial port
// M126 - Solenoid Air Valve Open (BariCUDA support by jmil)
// M127 - Solenoid Air Valve Closed (BariCUDA vent to atmospheric pressure by jmil)
// M128 - EtoP Open (BariCUDA EtoP = electricity to air pressure transducer by jmil)
// M129 - EtoP Closed (BariCUDA EtoP = electricity to air pressure transducer by jmil)
// M140 - Set bed target temp
// M150 - Set BlinkM Color Output R: Red<0-255> U(!): Green<0-255> B: Blue<0-255> over i2c, G for green does not work.
// M190 - Sxxx Wait for bed current temp to reach target temp. Waits only when heating
//        Rxxx Wait for bed current temp to reach target temp. Waits when heating and cooling
// M200 D<millimeters>- set filament diameter and set E axis units to cubic millimeters (use S0 to set back to millimeters).
// M201 - Set max acceleration in units/s^2 for print moves (M201 X1000 Y1000)
// M202 - Set max acceleration in units/s^2 for travel moves (M202 X1000 Y1000) Unused in Marlin!!
// M203 - Set maximum feedrate that your machine can sustain (M203 X200 Y200 Z300 E10000) in mm/sec
// M204 - Set default acceleration: S normal moves T filament only moves (M204 S3000 T7000) in mm/sec^2  also sets minimum segment time in ms (B20000) to prevent buffer under-runs and M20 minimum feedrate
// M205 -  advanced settings:  minimum travel speed S=while printing T=travel only,  B=minimum segment time X= maximum xy jerk, Z=maximum Z jerk, E=maximum E jerk
// M206 - Set additional homing offset
// M207 - Set retract length S[positive mm] F[feedrate mm/min] Z[additional zlift/hop], stays in mm regardless of M200 setting
// M208 - Set recover=unretract length S[positive mm surplus to the M207 S*] F[feedrate mm/sec]
// M209 - S<1=true/0=false> enable automatic retract detect if the slicer did not support G10/11: every normal extrude-only move will be classified as retract depending on the direction.
// M218 - Set hotend offset (in mm): T<extruder_number> X<offset_on_X> Y<offset_on_Y>
// M220 S<factor in percent>- set speed factor override percentage
// M221 S<factor in percent>- set extrude factor override percentage
// M226 P<pin number> S<pin state>- Wait until the specified pin reaches the state required
// M240 - Trigger a camera to take a photograph
// M250 - Set LCD contrast C<contrast value> (value 0..63)
// M280 - Set servo position absolute. P: servo index, S: angle or microseconds
// M300 - Play beep sound S<frequency Hz> P<duration ms>
// M301 - Set PID parameters P I and D
// M302 - Allow cold extrudes, or set the minimum extrude S<temperature>.
// M303 - PID relay autotune S<temperature> sets the target temperature. (default target temperature = 150C)
// M304 - Set bed PID parameters P I and D
// M400 - Finish all moves
// M401 - Lower z-probe if present
// M402 - Raise z-probe if present
// M404 - N<dia in mm> Enter the nominal filament width (3mm, 1.75mm ) or will display nominal filament width without parameters
// M405 - Turn on Filament Sensor extrusion control.  Optional D<delay in cm> to set delay in centimeters between sensor and extruder 
// M406 - Turn off Filament Sensor extrusion control 
// M407 - Displays measured filament diameter 
// M500 - Store parameters in EEPROM
// M501 - Read parameters from EEPROM (if you need reset them after you changed them temporarily).
// M502 - Revert to the default "factory settings".  You still need to store them in EEPROM afterwards if you want to.
// M503 - Print the current settings (from memory not from EEPROM). Use S0 to leave off headings.
// M540 - Use S[0|1] to enable or disable the stop SD card print on endstop hit (requires ABORT_ON_ENDSTOP_HIT_FEATURE_ENABLED)
// M600 - Pause for filament change X[pos] Y[pos] Z[relative lift] E[initial retract] L[later retract distance for removal]
// M665 - Set delta configurations
// M666 - Set delta endstop adjustment
// M605 - Set dual x-carriage movement mode: S<mode> [ X<duplication x-offset> R<duplication temp offset> ]
// M907 - Set digital trimpot motor current using axis codes.
// M908 - Control digital trimpot directly.
// M350 - Set microstepping mode.
// M351 - Toggle MS1 MS2 pins directly.

// ************ SCARA Specific - This can change to suit future G-code regulations
// M360 - SCARA calibration: Move to cal-position ThetaA (0 deg calibration)
// M361 - SCARA calibration: Move to cal-position ThetaB (90 deg calibration - steps per degree)
// M362 - SCARA calibration: Move to cal-position PsiA (0 deg calibration)
// M363 - SCARA calibration: Move to cal-position PsiB (90 deg calibration - steps per degree)
// M364 - SCARA calibration: Move to cal-position PSIC (90 deg to Theta calibration position)
// M365 - SCARA calibration: Scaling factor, X, Y, Z axis
//************* SCARA End ***************

// M928 - Start SD logging (M928 filename.g) - ended by M29
// M999 - Restart after being stopped by error

#ifdef SDSUPPORT
  CardReader card;
#endif

float homing_feedrate[] = HOMING_FEEDRATE;
bool axis_relative_modes[] = AXIS_RELATIVE_MODES;
int feedmultiply = 100; //100->1 200->2
int saved_feedmultiply;
int extrudemultiply = 100; //100->1 200->2
int extruder_multiply[EXTRUDERS] = { 100
  #if EXTRUDERS > 1
    , 100
    #if EXTRUDERS > 2
      , 100
	    #if EXTRUDERS > 3
      	, 100
	    #endif
    #endif
  #endif
};
bool volumetric_enabled = false;
float filament_size[EXTRUDERS] = { DEFAULT_NOMINAL_FILAMENT_DIA
  #if EXTRUDERS > 1
      , DEFAULT_NOMINAL_FILAMENT_DIA
    #if EXTRUDERS > 2
       , DEFAULT_NOMINAL_FILAMENT_DIA
      #if EXTRUDERS > 3
        , DEFAULT_NOMINAL_FILAMENT_DIA
      #endif
    #endif
  #endif
};
float volumetric_multiplier[EXTRUDERS] = {1.0
  #if EXTRUDERS > 1
    , 1.0
    #if EXTRUDERS > 2
      , 1.0
      #if EXTRUDERS > 3
        , 1.0
      #endif
    #endif
  #endif
};
float current_position[NUM_AXIS] = { 0.0, 0.0, 0.0, 0.0 };
float add_homing[3] = { 0, 0, 0 };
#ifdef DELTA
  float endstop_adj[3] = { 0, 0, 0 };
#endif

float min_pos[3] = { X_MIN_POS, Y_MIN_POS, Z_MIN_POS };
float max_pos[3] = { X_MAX_POS, Y_MAX_POS, Z_MAX_POS };
bool axis_known_position[3] = { false, false, false };
float zprobe_zoffset;

// Extruder offset
#if EXTRUDERS > 1
#ifndef DUAL_X_CARRIAGE
  #define NUM_EXTRUDER_OFFSETS 2 // only in XY plane
#else
  #define NUM_EXTRUDER_OFFSETS 3 // supports offsets in XYZ plane
#endif
float extruder_offset[NUM_EXTRUDER_OFFSETS][EXTRUDERS] = {
  #if defined(EXTRUDER_OFFSET_X)
    EXTRUDER_OFFSET_X
  #else
    0
  #endif
  ,
  #if defined(EXTRUDER_OFFSET_Y)
    EXTRUDER_OFFSET_Y
  #else
    0
  #endif
};
#endif

uint8_t active_extruder = 0;
int fanSpeed = 0;

#ifdef SERVO_ENDSTOPS
  int servo_endstops[] = SERVO_ENDSTOPS;
  int servo_endstop_angles[] = SERVO_ENDSTOP_ANGLES;
#endif

#ifdef BARICUDA
  int ValvePressure = 0;
  int EtoPPressure = 0;
#endif

#ifdef FWRETRACT

  bool autoretract_enabled = false;
  bool retracted[EXTRUDERS] = { false
    #if EXTRUDERS > 1
      , false
      #if EXTRUDERS > 2
        , false
        #if EXTRUDERS > 3
       	  , false
      	#endif
      #endif
    #endif
  };
  bool retracted_swap[EXTRUDERS] = { false
    #if EXTRUDERS > 1
      , false
      #if EXTRUDERS > 2
        , false
        #if EXTRUDERS > 3
       	  , false
      	#endif
      #endif
    #endif
  };

  float retract_length = RETRACT_LENGTH;
  float retract_length_swap = RETRACT_LENGTH_SWAP;
  float retract_feedrate = RETRACT_FEEDRATE;
  float retract_zlift = RETRACT_ZLIFT;
  float retract_recover_length = RETRACT_RECOVER_LENGTH;
  float retract_recover_length_swap = RETRACT_RECOVER_LENGTH_SWAP;
  float retract_recover_feedrate = RETRACT_RECOVER_FEEDRATE;

#endif // FWRETRACT

#ifdef ULTIPANEL
  bool powersupply = 
    #ifdef PS_DEFAULT_OFF
      false
    #else
  	  true
    #endif
  ;
#endif

#ifdef DELTA
  float delta[3] = { 0, 0, 0 };
  #define SIN_60 0.8660254037844386
  #define COS_60 0.5
  // these are the default values, can be overriden with M665
  float delta_radius = DELTA_RADIUS;
  float delta_tower1_x = -SIN_60 * delta_radius; // front left tower
  float delta_tower1_y = -COS_60 * delta_radius;	   
  float delta_tower2_x =  SIN_60 * delta_radius; // front right tower
  float delta_tower2_y = -COS_60 * delta_radius;	   
  float delta_tower3_x = 0;                      // back middle tower
  float delta_tower3_y = delta_radius;
  float delta_diagonal_rod = DELTA_DIAGONAL_ROD;
  float delta_diagonal_rod_2 = sq(delta_diagonal_rod);
  float delta_segments_per_second = DELTA_SEGMENTS_PER_SECOND;
#endif

#ifdef SCARA
  float axis_scaling[3] = { 1, 1, 1 };    // Build size scaling, default to 1
#endif				

bool cancel_heatup = false;

#ifdef FILAMENT_SENSOR
  //Variables for Filament Sensor input 
  float filament_width_nominal=DEFAULT_NOMINAL_FILAMENT_DIA;  //Set nominal filament width, can be changed with M404 
  bool filament_sensor=false;  //M405 turns on filament_sensor control, M406 turns it off 
  float filament_width_meas=DEFAULT_MEASURED_FILAMENT_DIA; //Stores the measured filament diameter 
  signed char measurement_delay[MAX_MEASUREMENT_DELAY+1];  //ring buffer to delay measurement  store extruder factor after subtracting 100 
  int delay_index1=0;  //index into ring buffer
  int delay_index2=-1;  //index into ring buffer - set to -1 on startup to indicate ring buffer needs to be initialized
  float delay_dist=0; //delay distance counter  
  int meas_delay_cm = MEASUREMENT_DELAY_CM;  //distance delay setting
#endif

const char errormagic[] PROGMEM = "Error:";
const char echomagic[] PROGMEM = "echo:";

const char axis_codes[NUM_AXIS] = {'X', 'Y', 'Z', 'E'};
static float destination[NUM_AXIS] = { 0, 0, 0, 0 };

#ifndef DELTA
  static float delta[3] = { 0, 0, 0 };
#endif

static float offset[3] = { 0, 0, 0 };
static bool home_all_axis = true;
static float feedrate = 1500.0, next_feedrate, saved_feedrate;
static long gcode_N, gcode_LastN, Stopped_gcode_LastN = 0;

static bool relative_mode = false;  //Determines Absolute or Relative Coordinates

static char cmdbuffer[BUFSIZE][MAX_CMD_SIZE];
static bool fromsd[BUFSIZE];
static int bufindr = 0;
static int bufindw = 0;
static int buflen = 0;

static char serial_char;
static int serial_count = 0;
static boolean comment_mode = false;
static char *strchr_pointer; ///< A pointer to find chars in the command string (X, Y, Z, E, etc.)

<<<<<<< HEAD
const char* queued_commands_P= NULL; /* pointer to the current line in the active sequence of commands, or NULL when none */

const int sensitive_pins[] = SENSITIVE_PINS; // Sensitive pin list for M42
=======
const int sensitive_pins[] = SENSITIVE_PINS; ///< Sensitive pin list for M42
>>>>>>> d75cd69d

// Inactivity shutdown
static unsigned long previous_millis_cmd = 0;
static unsigned long max_inactive_time = 0;
static unsigned long stepper_inactive_time = DEFAULT_STEPPER_DEACTIVE_TIME*1000l;

unsigned long starttime = 0; ///< Print job start time
unsigned long stoptime = 0;  ///< Print job stop time

static uint8_t tmp_extruder;


bool Stopped = false;

#if NUM_SERVOS > 0
  Servo servos[NUM_SERVOS];
#endif

bool CooldownNoWait = true;
bool target_direction;

#ifdef CHDK
  unsigned long chdkHigh = 0;
  boolean chdkActive = false;
#endif

//===========================================================================
//=============================Routines======================================
//===========================================================================

void get_arc_coordinates();
bool setTargetedHotend(int code);

void serial_echopair_P(const char *s_P, float v)
    { serialprintPGM(s_P); SERIAL_ECHO(v); }
void serial_echopair_P(const char *s_P, double v)
    { serialprintPGM(s_P); SERIAL_ECHO(v); }
void serial_echopair_P(const char *s_P, unsigned long v)
    { serialprintPGM(s_P); SERIAL_ECHO(v); }

#ifdef SDSUPPORT
  #include "SdFatUtil.h"
  int freeMemory() { return SdFatUtil::FreeRam(); }
#else
  extern "C" {
    extern unsigned int __bss_end;
    extern unsigned int __heap_start;
    extern void *__brkval;

    int freeMemory() {
      int free_memory;

      if ((int)__brkval == 0)
        free_memory = ((int)&free_memory) - ((int)&__bss_end);
      else
        free_memory = ((int)&free_memory) - ((int)__brkval);

      return free_memory;
    }
  }
#endif //!SDSUPPORT

//Injects the next command from the pending sequence of commands, when possible
//Return false if and only if no command was pending
static bool drain_queued_commands_P()
{
  char cmd[30];
  if(!queued_commands_P)
    return false;
  // Get the next 30 chars from the sequence of gcodes to run
  strncpy_P(cmd, queued_commands_P, sizeof(cmd)-1);
  cmd[sizeof(cmd)-1]= 0;
  // Look for the end of line, or the end of sequence
  size_t i= 0;
  char c;
  while( (c= cmd[i]) && c!='\n' )
    ++i; // look for the end of this gcode command
  cmd[i]= 0;
  if(enquecommand(cmd)) // buffer was not full (else we will retry later)
  {
    if(c)
      queued_commands_P+= i+1; // move to next command
    else
      queued_commands_P= NULL; // will have no more commands in the sequence
  }
  return true;
}

//Record one or many commands to run from program memory.
//Aborts the current queue, if any.
//Note: drain_queued_commands_P() must be called repeatedly to drain the commands afterwards
void enquecommands_P(const char* pgcode)
{
    queued_commands_P= pgcode;
    drain_queued_commands_P(); // first command exectuted asap (when possible)
}

//adds a single command to the main command buffer, from RAM
//that is really done in a non-safe way.
//needs overworking someday
//Returns false if it failed to do so
bool enquecommand(const char *cmd)
{
  if(*cmd==';')
    return false;
  if(buflen >= BUFSIZE)
    return false;
  //this is dangerous if a mixing of serial and this happens
  strcpy(&(cmdbuffer[bufindw][0]),cmd);
  SERIAL_ECHO_START;
  SERIAL_ECHOPGM(MSG_Enqueing);
  SERIAL_ECHO(cmdbuffer[bufindw]);
  SERIAL_ECHOLNPGM("\"");
  bufindw= (bufindw + 1)%BUFSIZE;
  buflen += 1;
  return true;
}



void setup_killpin()
{
  #if defined(KILL_PIN) && KILL_PIN > -1
    SET_INPUT(KILL_PIN);
    WRITE(KILL_PIN,HIGH);
  #endif
}

// Set home pin
void setup_homepin(void)
{
#if defined(HOME_PIN) && HOME_PIN > -1
   SET_INPUT(HOME_PIN);
   WRITE(HOME_PIN,HIGH);
#endif
}


void setup_photpin()
{
  #if defined(PHOTOGRAPH_PIN) && PHOTOGRAPH_PIN > -1
    SET_OUTPUT(PHOTOGRAPH_PIN);
    WRITE(PHOTOGRAPH_PIN, LOW);
  #endif
}

void setup_powerhold()
{
  #if defined(SUICIDE_PIN) && SUICIDE_PIN > -1
    SET_OUTPUT(SUICIDE_PIN);
    WRITE(SUICIDE_PIN, HIGH);
  #endif
  #if defined(PS_ON_PIN) && PS_ON_PIN > -1
    SET_OUTPUT(PS_ON_PIN);
	#if defined(PS_DEFAULT_OFF)
	  WRITE(PS_ON_PIN, PS_ON_ASLEEP);
    #else
	  WRITE(PS_ON_PIN, PS_ON_AWAKE);
	#endif
  #endif
}

void suicide()
{
  #if defined(SUICIDE_PIN) && SUICIDE_PIN > -1
    SET_OUTPUT(SUICIDE_PIN);
    WRITE(SUICIDE_PIN, LOW);
  #endif
}

void servo_init()
{
  #if (NUM_SERVOS >= 1) && defined(SERVO0_PIN) && (SERVO0_PIN > -1)
    servos[0].attach(SERVO0_PIN);
  #endif
  #if (NUM_SERVOS >= 2) && defined(SERVO1_PIN) && (SERVO1_PIN > -1)
    servos[1].attach(SERVO1_PIN);
  #endif
  #if (NUM_SERVOS >= 3) && defined(SERVO2_PIN) && (SERVO2_PIN > -1)
    servos[2].attach(SERVO2_PIN);
  #endif
  #if (NUM_SERVOS >= 4) && defined(SERVO3_PIN) && (SERVO3_PIN > -1)
    servos[3].attach(SERVO3_PIN);
  #endif
  #if (NUM_SERVOS >= 5)
    #error "TODO: enter initalisation code for more servos"
  #endif

  // Set position of Servo Endstops that are defined
  #ifdef SERVO_ENDSTOPS
  for(int8_t i = 0; i < 3; i++)
  {
    if(servo_endstops[i] > -1) {
      servos[servo_endstops[i]].write(servo_endstop_angles[i * 2 + 1]);
    }
  }
  #endif

  #if defined (ENABLE_AUTO_BED_LEVELING) && (PROBE_SERVO_DEACTIVATION_DELAY > 0)
  delay(PROBE_SERVO_DEACTIVATION_DELAY);
  servos[servo_endstops[Z_AXIS]].detach();
  #endif
}


void setup()
{
  setup_killpin();
  setup_powerhold();
  MYSERIAL.begin(BAUDRATE);
  SERIAL_PROTOCOLLNPGM("start");
  SERIAL_ECHO_START;

  // Check startup - does nothing if bootloader sets MCUSR to 0
  byte mcu = MCUSR;
  if(mcu & 1) SERIAL_ECHOLNPGM(MSG_POWERUP);
  if(mcu & 2) SERIAL_ECHOLNPGM(MSG_EXTERNAL_RESET);
  if(mcu & 4) SERIAL_ECHOLNPGM(MSG_BROWNOUT_RESET);
  if(mcu & 8) SERIAL_ECHOLNPGM(MSG_WATCHDOG_RESET);
  if(mcu & 32) SERIAL_ECHOLNPGM(MSG_SOFTWARE_RESET);
  MCUSR=0;

  SERIAL_ECHOPGM(MSG_MARLIN);
  SERIAL_ECHOLNPGM(STRING_VERSION);
  #ifdef STRING_VERSION_CONFIG_H
    #ifdef STRING_CONFIG_H_AUTHOR
      SERIAL_ECHO_START;
      SERIAL_ECHOPGM(MSG_CONFIGURATION_VER);
      SERIAL_ECHOPGM(STRING_VERSION_CONFIG_H);
      SERIAL_ECHOPGM(MSG_AUTHOR);
      SERIAL_ECHOLNPGM(STRING_CONFIG_H_AUTHOR);
      SERIAL_ECHOPGM("Compiled: ");
      SERIAL_ECHOLNPGM(__DATE__);
    #endif // STRING_CONFIG_H_AUTHOR
  #endif // STRING_VERSION_CONFIG_H
  SERIAL_ECHO_START;
  SERIAL_ECHOPGM(MSG_FREE_MEMORY);
  SERIAL_ECHO(freeMemory());
  SERIAL_ECHOPGM(MSG_PLANNER_BUFFER_BYTES);
  SERIAL_ECHOLN((int)sizeof(block_t)*BLOCK_BUFFER_SIZE);
  for(int8_t i = 0; i < BUFSIZE; i++)
  {
    fromsd[i] = false;
  }

  // loads data from EEPROM if available else uses defaults (and resets step acceleration rate)
  Config_RetrieveSettings();

  tp_init();    // Initialize temperature loop
  plan_init();  // Initialize planner;
  watchdog_init();
  st_init();    // Initialize stepper, this enables interrupts!
  setup_photpin();
  servo_init();
  

  lcd_init();
  _delay_ms(1000);	// wait 1sec to display the splash screen

  #if defined(CONTROLLERFAN_PIN) && CONTROLLERFAN_PIN > -1
    SET_OUTPUT(CONTROLLERFAN_PIN); //Set pin used for driver cooling fan
  #endif

  #ifdef DIGIPOT_I2C
    digipot_i2c_init();
  #endif
#ifdef Z_PROBE_SLED
  pinMode(SERVO0_PIN, OUTPUT);
  digitalWrite(SERVO0_PIN, LOW); // turn it off
#endif // Z_PROBE_SLED
  setup_homepin();
}


void loop()
{
  if(buflen < (BUFSIZE-1))
    get_command();
  #ifdef SDSUPPORT
  card.checkautostart(false);
  #endif
  if(buflen)
  {
    #ifdef SDSUPPORT
      if(card.saving)
      {
        if(strstr_P(cmdbuffer[bufindr], PSTR("M29")) == NULL)
        {
          card.write_command(cmdbuffer[bufindr]);
          if(card.logging)
          {
            process_commands();
          }
          else
          {
            SERIAL_PROTOCOLLNPGM(MSG_OK);
          }
        }
        else
        {
          card.closefile();
          SERIAL_PROTOCOLLNPGM(MSG_FILE_SAVED);
        }
      }
      else
      {
        process_commands();
      }
    #else
      process_commands();
    #endif //SDSUPPORT
    buflen = (buflen-1);
    bufindr = (bufindr + 1)%BUFSIZE;
  }
  //check heater every n milliseconds
  manage_heater();
  manage_inactivity();
  checkHitEndstops();
  lcd_update();
}

void get_command()
{
  if(drain_queued_commands_P()) // priority is given to non-serial commands
    return;
  
  while( MYSERIAL.available() > 0  && buflen < BUFSIZE) {
    serial_char = MYSERIAL.read();
    if(serial_char == '\n' ||
       serial_char == '\r' ||
       (serial_char == ':' && comment_mode == false) ||
       serial_count >= (MAX_CMD_SIZE - 1) )
    {
      if(!serial_count) { //if empty line
        comment_mode = false; //for new command
        return;
      }
      cmdbuffer[bufindw][serial_count] = 0; //terminate string
      if(!comment_mode){
        comment_mode = false; //for new command
        fromsd[bufindw] = false;
        if(strchr(cmdbuffer[bufindw], 'N') != NULL)
        {
          strchr_pointer = strchr(cmdbuffer[bufindw], 'N');
          gcode_N = (strtol(&cmdbuffer[bufindw][strchr_pointer - cmdbuffer[bufindw] + 1], NULL, 10));
          if(gcode_N != gcode_LastN+1 && (strstr_P(cmdbuffer[bufindw], PSTR("M110")) == NULL) ) {
            SERIAL_ERROR_START;
            SERIAL_ERRORPGM(MSG_ERR_LINE_NO);
            SERIAL_ERRORLN(gcode_LastN);
            //Serial.println(gcode_N);
            FlushSerialRequestResend();
            serial_count = 0;
            return;
          }

          if(strchr(cmdbuffer[bufindw], '*') != NULL)
          {
            byte checksum = 0;
            byte count = 0;
            while(cmdbuffer[bufindw][count] != '*') checksum = checksum^cmdbuffer[bufindw][count++];
            strchr_pointer = strchr(cmdbuffer[bufindw], '*');

            if( (int)(strtod(&cmdbuffer[bufindw][strchr_pointer - cmdbuffer[bufindw] + 1], NULL)) != checksum) {
              SERIAL_ERROR_START;
              SERIAL_ERRORPGM(MSG_ERR_CHECKSUM_MISMATCH);
              SERIAL_ERRORLN(gcode_LastN);
              FlushSerialRequestResend();
              serial_count = 0;
              return;
            }
            //if no errors, continue parsing
          }
          else
          {
            SERIAL_ERROR_START;
            SERIAL_ERRORPGM(MSG_ERR_NO_CHECKSUM);
            SERIAL_ERRORLN(gcode_LastN);
            FlushSerialRequestResend();
            serial_count = 0;
            return;
          }

          gcode_LastN = gcode_N;
          //if no errors, continue parsing
        }
        else  // if we don't receive 'N' but still see '*'
        {
          if((strchr(cmdbuffer[bufindw], '*') != NULL))
          {
            SERIAL_ERROR_START;
            SERIAL_ERRORPGM(MSG_ERR_NO_LINENUMBER_WITH_CHECKSUM);
            SERIAL_ERRORLN(gcode_LastN);
            serial_count = 0;
            return;
          }
        }
        if((strchr(cmdbuffer[bufindw], 'G') != NULL)){
          strchr_pointer = strchr(cmdbuffer[bufindw], 'G');
          switch((int)((strtod(&cmdbuffer[bufindw][strchr_pointer - cmdbuffer[bufindw] + 1], NULL)))){
          case 0:
          case 1:
          case 2:
          case 3:
            if (Stopped == true) {
              SERIAL_ERRORLNPGM(MSG_ERR_STOPPED);
              LCD_MESSAGEPGM(MSG_STOPPED);
            }
            break;
          default:
            break;
          }

        }

        //If command was e-stop process now
        if(strcmp(cmdbuffer[bufindw], "M112") == 0)
          kill();
        
        bufindw = (bufindw + 1)%BUFSIZE;
        buflen += 1;
      }
      serial_count = 0; //clear buffer
    }
    else
    {
      if(serial_char == ';') comment_mode = true;
      if(!comment_mode) cmdbuffer[bufindw][serial_count++] = serial_char;
    }
  }
  #ifdef SDSUPPORT
  if(!card.sdprinting || serial_count!=0){
    return;
  }

  //'#' stops reading from SD to the buffer prematurely, so procedural macro calls are possible
  // if it occurs, stop_buffering is triggered and the buffer is ran dry.
  // this character _can_ occur in serial com, due to checksums. however, no checksums are used in SD printing

  static bool stop_buffering=false;
  if(buflen==0) stop_buffering=false;

  while( !card.eof()  && buflen < BUFSIZE && !stop_buffering) {
    int16_t n=card.get();
    serial_char = (char)n;
    if(serial_char == '\n' ||
       serial_char == '\r' ||
       (serial_char == '#' && comment_mode == false) ||
       (serial_char == ':' && comment_mode == false) ||
       serial_count >= (MAX_CMD_SIZE - 1)||n==-1)
    {
      if(card.eof()){
        SERIAL_PROTOCOLLNPGM(MSG_FILE_PRINTED);
        stoptime=millis();
        char time[30];
        unsigned long t=(stoptime-starttime)/1000;
        int hours, minutes;
        minutes=(t/60)%60;
        hours=t/60/60;
        sprintf_P(time, PSTR("%i hours %i minutes"),hours, minutes);
        SERIAL_ECHO_START;
        SERIAL_ECHOLN(time);
        lcd_setstatus(time);
        card.printingHasFinished();
        card.checkautostart(true);

      }
      if(serial_char=='#')
        stop_buffering=true;

      if(!serial_count)
      {
        comment_mode = false; //for new command
        return; //if empty line
      }
      cmdbuffer[bufindw][serial_count] = 0; //terminate string
//      if(!comment_mode){
        fromsd[bufindw] = true;
        buflen += 1;
        bufindw = (bufindw + 1)%BUFSIZE;
//      }
      comment_mode = false; //for new command
      serial_count = 0; //clear buffer
    }
    else
    {
      if(serial_char == ';') comment_mode = true;
      if(!comment_mode) cmdbuffer[bufindw][serial_count++] = serial_char;
    }
  }

  #endif //SDSUPPORT

}


float code_value()
{
  return (strtod(&cmdbuffer[bufindr][strchr_pointer - cmdbuffer[bufindr] + 1], NULL));
}

long code_value_long()
{
  return (strtol(&cmdbuffer[bufindr][strchr_pointer - cmdbuffer[bufindr] + 1], NULL, 10));
}

bool code_seen(char code)
{
  strchr_pointer = strchr(cmdbuffer[bufindr], code);
  return (strchr_pointer != NULL);  //Return True if a character was found
}

#define DEFINE_PGM_READ_ANY(type, reader)       \
    static inline type pgm_read_any(const type *p)  \
    { return pgm_read_##reader##_near(p); }

DEFINE_PGM_READ_ANY(float,       float);
DEFINE_PGM_READ_ANY(signed char, byte);

#define XYZ_CONSTS_FROM_CONFIG(type, array, CONFIG) \
static const PROGMEM type array##_P[3] =        \
    { X_##CONFIG, Y_##CONFIG, Z_##CONFIG };     \
static inline type array(int axis)          \
    { return pgm_read_any(&array##_P[axis]); }

XYZ_CONSTS_FROM_CONFIG(float, base_min_pos,    MIN_POS);
XYZ_CONSTS_FROM_CONFIG(float, base_max_pos,    MAX_POS);
XYZ_CONSTS_FROM_CONFIG(float, base_home_pos,   HOME_POS);
XYZ_CONSTS_FROM_CONFIG(float, max_length,      MAX_LENGTH);
XYZ_CONSTS_FROM_CONFIG(float, home_retract_mm, HOME_RETRACT_MM);
XYZ_CONSTS_FROM_CONFIG(signed char, home_dir,  HOME_DIR);

#ifdef DUAL_X_CARRIAGE
  #if EXTRUDERS == 1 || defined(COREXY) \
      || !defined(X2_ENABLE_PIN) || !defined(X2_STEP_PIN) || !defined(X2_DIR_PIN) \
      || !defined(X2_HOME_POS) || !defined(X2_MIN_POS) || !defined(X2_MAX_POS) \
      || !defined(X_MAX_PIN) || X_MAX_PIN < 0
    #error "Missing or invalid definitions for DUAL_X_CARRIAGE mode."
  #endif
  #if X_HOME_DIR != -1 || X2_HOME_DIR != 1
    #error "Please use canonical x-carriage assignment" // the x-carriages are defined by their homing directions
  #endif

#define DXC_FULL_CONTROL_MODE 0
#define DXC_AUTO_PARK_MODE    1
#define DXC_DUPLICATION_MODE  2
static int dual_x_carriage_mode = DEFAULT_DUAL_X_CARRIAGE_MODE;

static float x_home_pos(int extruder) {
  if (extruder == 0)
    return base_home_pos(X_AXIS) + add_homing[X_AXIS];
  else
    // In dual carriage mode the extruder offset provides an override of the
    // second X-carriage offset when homed - otherwise X2_HOME_POS is used.
    // This allow soft recalibration of the second extruder offset position without firmware reflash
    // (through the M218 command).
    return (extruder_offset[X_AXIS][1] > 0) ? extruder_offset[X_AXIS][1] : X2_HOME_POS;
}

static int x_home_dir(int extruder) {
  return (extruder == 0) ? X_HOME_DIR : X2_HOME_DIR;
}

static float inactive_extruder_x_pos = X2_MAX_POS; // used in mode 0 & 1
static bool active_extruder_parked = false; // used in mode 1 & 2
static float raised_parked_position[NUM_AXIS]; // used in mode 1
static unsigned long delayed_move_time = 0; // used in mode 1
static float duplicate_extruder_x_offset = DEFAULT_DUPLICATION_X_OFFSET; // used in mode 2
static float duplicate_extruder_temp_offset = 0; // used in mode 2
bool extruder_duplication_enabled = false; // used in mode 2
#endif //DUAL_X_CARRIAGE

static void axis_is_at_home(int axis) {
#ifdef DUAL_X_CARRIAGE
  if (axis == X_AXIS) {
    if (active_extruder != 0) {
      current_position[X_AXIS] = x_home_pos(active_extruder);
      min_pos[X_AXIS] =          X2_MIN_POS;
      max_pos[X_AXIS] =          max(extruder_offset[X_AXIS][1], X2_MAX_POS);
      return;
    }
    else if (dual_x_carriage_mode == DXC_DUPLICATION_MODE && active_extruder == 0) {
      current_position[X_AXIS] = base_home_pos(X_AXIS) + add_homing[X_AXIS];
      min_pos[X_AXIS] =          base_min_pos(X_AXIS) + add_homing[X_AXIS];
      max_pos[X_AXIS] =          min(base_max_pos(X_AXIS) + add_homing[X_AXIS],
                                  max(extruder_offset[X_AXIS][1], X2_MAX_POS) - duplicate_extruder_x_offset);
      return;
    }
  }
#endif
#ifdef SCARA
   float homeposition[3];
   char i;
   
   if (axis < 2)
   {
   
     for (i=0; i<3; i++)
     {
        homeposition[i] = base_home_pos(i); 
     }  
	// SERIAL_ECHOPGM("homeposition[x]= "); SERIAL_ECHO(homeposition[0]);
   //  SERIAL_ECHOPGM("homeposition[y]= "); SERIAL_ECHOLN(homeposition[1]);
   // Works out real Homeposition angles using inverse kinematics, 
   // and calculates homing offset using forward kinematics
     calculate_delta(homeposition);
     
    // SERIAL_ECHOPGM("base Theta= "); SERIAL_ECHO(delta[X_AXIS]);
    // SERIAL_ECHOPGM(" base Psi+Theta="); SERIAL_ECHOLN(delta[Y_AXIS]);
     
     for (i=0; i<2; i++)
     {
        delta[i] -= add_homing[i];
     } 
     
    // SERIAL_ECHOPGM("addhome X="); SERIAL_ECHO(add_homing[X_AXIS]);
	// SERIAL_ECHOPGM(" addhome Y="); SERIAL_ECHO(add_homing[Y_AXIS]);
    // SERIAL_ECHOPGM(" addhome Theta="); SERIAL_ECHO(delta[X_AXIS]);
    // SERIAL_ECHOPGM(" addhome Psi+Theta="); SERIAL_ECHOLN(delta[Y_AXIS]);
      
     calculate_SCARA_forward_Transform(delta);
     
    // SERIAL_ECHOPGM("Delta X="); SERIAL_ECHO(delta[X_AXIS]);
    // SERIAL_ECHOPGM(" Delta Y="); SERIAL_ECHOLN(delta[Y_AXIS]);
     
    current_position[axis] = delta[axis];
    
    // SCARA home positions are based on configuration since the actual limits are determined by the 
    // inverse kinematic transform.
    min_pos[axis] =          base_min_pos(axis); // + (delta[axis] - base_home_pos(axis));
    max_pos[axis] =          base_max_pos(axis); // + (delta[axis] - base_home_pos(axis));
   } 
   else
   {
      current_position[axis] = base_home_pos(axis) + add_homing[axis];
      min_pos[axis] =          base_min_pos(axis) + add_homing[axis];
      max_pos[axis] =          base_max_pos(axis) + add_homing[axis];
   }
#else
  current_position[axis] = base_home_pos(axis) + add_homing[axis];
  min_pos[axis] =          base_min_pos(axis) + add_homing[axis];
  max_pos[axis] =          base_max_pos(axis) + add_homing[axis];
#endif
}

#ifdef ENABLE_AUTO_BED_LEVELING
#ifdef AUTO_BED_LEVELING_GRID
static void set_bed_level_equation_lsq(double *plane_equation_coefficients)
{
    vector_3 planeNormal = vector_3(-plane_equation_coefficients[0], -plane_equation_coefficients[1], 1);
    planeNormal.debug("planeNormal");
    plan_bed_level_matrix = matrix_3x3::create_look_at(planeNormal);
    //bedLevel.debug("bedLevel");

    //plan_bed_level_matrix.debug("bed level before");
    //vector_3 uncorrected_position = plan_get_position_mm();
    //uncorrected_position.debug("position before");

    vector_3 corrected_position = plan_get_position();
//    corrected_position.debug("position after");
    current_position[X_AXIS] = corrected_position.x;
    current_position[Y_AXIS] = corrected_position.y;
    current_position[Z_AXIS] = corrected_position.z;

    // put the bed at 0 so we don't go below it.
    current_position[Z_AXIS] = zprobe_zoffset; // in the lsq we reach here after raising the extruder due to the loop structure

    plan_set_position(current_position[X_AXIS], current_position[Y_AXIS], current_position[Z_AXIS], current_position[E_AXIS]);
}

#else // not AUTO_BED_LEVELING_GRID

static void set_bed_level_equation_3pts(float z_at_pt_1, float z_at_pt_2, float z_at_pt_3) {

    plan_bed_level_matrix.set_to_identity();

    vector_3 pt1 = vector_3(ABL_PROBE_PT_1_X, ABL_PROBE_PT_1_Y, z_at_pt_1);
    vector_3 pt2 = vector_3(ABL_PROBE_PT_2_X, ABL_PROBE_PT_2_Y, z_at_pt_2);
    vector_3 pt3 = vector_3(ABL_PROBE_PT_3_X, ABL_PROBE_PT_3_Y, z_at_pt_3);

    vector_3 from_2_to_1 = (pt1 - pt2).get_normal();
    vector_3 from_2_to_3 = (pt3 - pt2).get_normal();
    vector_3 planeNormal = vector_3::cross(from_2_to_1, from_2_to_3).get_normal();
    planeNormal = vector_3(planeNormal.x, planeNormal.y, abs(planeNormal.z));

    plan_bed_level_matrix = matrix_3x3::create_look_at(planeNormal);

    vector_3 corrected_position = plan_get_position();
    current_position[X_AXIS] = corrected_position.x;
    current_position[Y_AXIS] = corrected_position.y;
    current_position[Z_AXIS] = corrected_position.z;

    // put the bed at 0 so we don't go below it.
    current_position[Z_AXIS] = zprobe_zoffset;

    plan_set_position(current_position[X_AXIS], current_position[Y_AXIS], current_position[Z_AXIS], current_position[E_AXIS]);

}

#endif // AUTO_BED_LEVELING_GRID

static void run_z_probe() {
    plan_bed_level_matrix.set_to_identity();
    feedrate = homing_feedrate[Z_AXIS];

    // move down until you find the bed
    float zPosition = -10;
    plan_buffer_line(current_position[X_AXIS], current_position[Y_AXIS], zPosition, current_position[E_AXIS], feedrate/60, active_extruder);
    st_synchronize();

        // we have to let the planner know where we are right now as it is not where we said to go.
    zPosition = st_get_position_mm(Z_AXIS);
    plan_set_position(current_position[X_AXIS], current_position[Y_AXIS], zPosition, current_position[E_AXIS]);

    // move up the retract distance
    zPosition += home_retract_mm(Z_AXIS);
    plan_buffer_line(current_position[X_AXIS], current_position[Y_AXIS], zPosition, current_position[E_AXIS], feedrate/60, active_extruder);
    st_synchronize();

    // move back down slowly to find bed
    feedrate = homing_feedrate[Z_AXIS]/4;
    zPosition -= home_retract_mm(Z_AXIS) * 2;
    plan_buffer_line(current_position[X_AXIS], current_position[Y_AXIS], zPosition, current_position[E_AXIS], feedrate/60, active_extruder);
    st_synchronize();

    current_position[Z_AXIS] = st_get_position_mm(Z_AXIS);
    // make sure the planner knows where we are as it may be a bit different than we last said to move to
    plan_set_position(current_position[X_AXIS], current_position[Y_AXIS], current_position[Z_AXIS], current_position[E_AXIS]);
}

static void do_blocking_move_to(float x, float y, float z) {
    float oldFeedRate = feedrate;

    feedrate = homing_feedrate[Z_AXIS];

    current_position[Z_AXIS] = z;
    plan_buffer_line(current_position[X_AXIS], current_position[Y_AXIS], current_position[Z_AXIS], current_position[E_AXIS], feedrate/60, active_extruder);
    st_synchronize();

    feedrate = XY_TRAVEL_SPEED;

    current_position[X_AXIS] = x;
    current_position[Y_AXIS] = y;
    plan_buffer_line(current_position[X_AXIS], current_position[Y_AXIS], current_position[Z_AXIS], current_position[E_AXIS], feedrate/60, active_extruder);
    st_synchronize();

    feedrate = oldFeedRate;
}

static void do_blocking_move_relative(float offset_x, float offset_y, float offset_z) {
    do_blocking_move_to(current_position[X_AXIS] + offset_x, current_position[Y_AXIS] + offset_y, current_position[Z_AXIS] + offset_z);
}

static void setup_for_endstop_move() {
    saved_feedrate = feedrate;
    saved_feedmultiply = feedmultiply;
    feedmultiply = 100;
    previous_millis_cmd = millis();

    enable_endstops(true);
}

static void clean_up_after_endstop_move() {
#ifdef ENDSTOPS_ONLY_FOR_HOMING
    enable_endstops(false);
#endif

    feedrate = saved_feedrate;
    feedmultiply = saved_feedmultiply;
    previous_millis_cmd = millis();
}

static void engage_z_probe() {
    // Engage Z Servo endstop if enabled
    #ifdef SERVO_ENDSTOPS
    if (servo_endstops[Z_AXIS] > -1) {
#if defined (ENABLE_AUTO_BED_LEVELING) && (PROBE_SERVO_DEACTIVATION_DELAY > 0)
        servos[servo_endstops[Z_AXIS]].attach(0);
#endif
        servos[servo_endstops[Z_AXIS]].write(servo_endstop_angles[Z_AXIS * 2]);
#if defined (ENABLE_AUTO_BED_LEVELING) && (PROBE_SERVO_DEACTIVATION_DELAY > 0)
        delay(PROBE_SERVO_DEACTIVATION_DELAY);
        servos[servo_endstops[Z_AXIS]].detach();
#endif
    }
    #endif
}

static void retract_z_probe() {
    // Retract Z Servo endstop if enabled
    #ifdef SERVO_ENDSTOPS
    if (servo_endstops[Z_AXIS] > -1) {
#if defined (ENABLE_AUTO_BED_LEVELING) && (PROBE_SERVO_DEACTIVATION_DELAY > 0)
        servos[servo_endstops[Z_AXIS]].attach(0);
#endif
        servos[servo_endstops[Z_AXIS]].write(servo_endstop_angles[Z_AXIS * 2 + 1]);
#if defined (ENABLE_AUTO_BED_LEVELING) && (PROBE_SERVO_DEACTIVATION_DELAY > 0)
        delay(PROBE_SERVO_DEACTIVATION_DELAY);
        servos[servo_endstops[Z_AXIS]].detach();
#endif
    }
    #endif
}

/// Probe bed height at position (x,y), returns the measured z value
static float probe_pt(float x, float y, float z_before, int retract_action=0) {
  // move to right place
  do_blocking_move_to(current_position[X_AXIS], current_position[Y_AXIS], z_before);
  do_blocking_move_to(x - X_PROBE_OFFSET_FROM_EXTRUDER, y - Y_PROBE_OFFSET_FROM_EXTRUDER, current_position[Z_AXIS]);

#ifndef Z_PROBE_SLED
   if ((retract_action==0) || (retract_action==1)) 
     engage_z_probe();   // Engage Z Servo endstop if available
#endif // Z_PROBE_SLED
  run_z_probe();
  float measured_z = current_position[Z_AXIS];
#ifndef Z_PROBE_SLED
  if ((retract_action==0) || (retract_action==3)) 
     retract_z_probe();
#endif // Z_PROBE_SLED

  SERIAL_PROTOCOLPGM(MSG_BED);
  SERIAL_PROTOCOLPGM(" x: ");
  SERIAL_PROTOCOL(x);
  SERIAL_PROTOCOLPGM(" y: ");
  SERIAL_PROTOCOL(y);
  SERIAL_PROTOCOLPGM(" z: ");
  SERIAL_PROTOCOL(measured_z);
  SERIAL_PROTOCOLPGM("\n");
  return measured_z;
}

#endif // #ifdef ENABLE_AUTO_BED_LEVELING

static void homeaxis(int axis) {
#define HOMEAXIS_DO(LETTER) \
  ((LETTER##_MIN_PIN > -1 && LETTER##_HOME_DIR==-1) || (LETTER##_MAX_PIN > -1 && LETTER##_HOME_DIR==1))

  if (axis==X_AXIS ? HOMEAXIS_DO(X) :
      axis==Y_AXIS ? HOMEAXIS_DO(Y) :
      axis==Z_AXIS ? HOMEAXIS_DO(Z) :
      0) {
    int axis_home_dir = home_dir(axis);
#ifdef DUAL_X_CARRIAGE
    if (axis == X_AXIS)
      axis_home_dir = x_home_dir(active_extruder);
#endif

    current_position[axis] = 0;
    plan_set_position(current_position[X_AXIS], current_position[Y_AXIS], current_position[Z_AXIS], current_position[E_AXIS]);


#ifndef Z_PROBE_SLED
    // Engage Servo endstop if enabled
    #ifdef SERVO_ENDSTOPS
      #if defined (ENABLE_AUTO_BED_LEVELING) && (PROBE_SERVO_DEACTIVATION_DELAY > 0)
        if (axis==Z_AXIS) {
          engage_z_probe();
        }
	    else
      #endif
      if (servo_endstops[axis] > -1) {
        servos[servo_endstops[axis]].write(servo_endstop_angles[axis * 2]);
      }
    #endif
#endif // Z_PROBE_SLED
    destination[axis] = 1.5 * max_length(axis) * axis_home_dir;
    feedrate = homing_feedrate[axis];
    plan_buffer_line(destination[X_AXIS], destination[Y_AXIS], destination[Z_AXIS], destination[E_AXIS], feedrate/60, active_extruder);
    st_synchronize();

    current_position[axis] = 0;
    plan_set_position(current_position[X_AXIS], current_position[Y_AXIS], current_position[Z_AXIS], current_position[E_AXIS]);
    destination[axis] = -home_retract_mm(axis) * axis_home_dir;
    plan_buffer_line(destination[X_AXIS], destination[Y_AXIS], destination[Z_AXIS], destination[E_AXIS], feedrate/60, active_extruder);
    st_synchronize();

    destination[axis] = 2*home_retract_mm(axis) * axis_home_dir;
#ifdef DELTA
    feedrate = homing_feedrate[axis]/10;
#else
    feedrate = homing_feedrate[axis]/2 ;
#endif
    plan_buffer_line(destination[X_AXIS], destination[Y_AXIS], destination[Z_AXIS], destination[E_AXIS], feedrate/60, active_extruder);
    st_synchronize();
#ifdef DELTA
    // retrace by the amount specified in endstop_adj
    if (endstop_adj[axis] * axis_home_dir < 0) {
      plan_set_position(current_position[X_AXIS], current_position[Y_AXIS], current_position[Z_AXIS], current_position[E_AXIS]);
      destination[axis] = endstop_adj[axis];
      plan_buffer_line(destination[X_AXIS], destination[Y_AXIS], destination[Z_AXIS], destination[E_AXIS], feedrate/60, active_extruder);
      st_synchronize();
    }
#endif
    axis_is_at_home(axis);
    destination[axis] = current_position[axis];
    feedrate = 0.0;
    endstops_hit_on_purpose();
    axis_known_position[axis] = true;

    // Retract Servo endstop if enabled
    #ifdef SERVO_ENDSTOPS
      if (servo_endstops[axis] > -1) {
        servos[servo_endstops[axis]].write(servo_endstop_angles[axis * 2 + 1]);
      }
    #endif
#if defined (ENABLE_AUTO_BED_LEVELING) && (PROBE_SERVO_DEACTIVATION_DELAY > 0)
  #ifndef Z_PROBE_SLED
    if (axis==Z_AXIS) retract_z_probe();
  #endif
#endif

  }
}
#define HOMEAXIS(LETTER) homeaxis(LETTER##_AXIS)

void refresh_cmd_timeout(void)
{
  previous_millis_cmd = millis();
}

#ifdef FWRETRACT
  void retract(bool retracting, bool swapretract = false) {
    if(retracting && !retracted[active_extruder]) {
      destination[X_AXIS]=current_position[X_AXIS];
      destination[Y_AXIS]=current_position[Y_AXIS];
      destination[Z_AXIS]=current_position[Z_AXIS];
      destination[E_AXIS]=current_position[E_AXIS];
      if (swapretract) {
        current_position[E_AXIS]+=retract_length_swap/volumetric_multiplier[active_extruder];
      } else {
        current_position[E_AXIS]+=retract_length/volumetric_multiplier[active_extruder];
      }
      plan_set_e_position(current_position[E_AXIS]);
      float oldFeedrate = feedrate;
      feedrate=retract_feedrate*60;
      retracted[active_extruder]=true;
      prepare_move();
      if(retract_zlift > 0.01) {
         current_position[Z_AXIS]-=retract_zlift;
#ifdef DELTA
         calculate_delta(current_position); // change cartesian kinematic to  delta kinematic;
         plan_set_position(delta[X_AXIS], delta[Y_AXIS], delta[Z_AXIS], current_position[E_AXIS]);
#else
         plan_set_position(current_position[X_AXIS], current_position[Y_AXIS], current_position[Z_AXIS], current_position[E_AXIS]);
#endif
         prepare_move();
      }
      feedrate = oldFeedrate;
    } else if(!retracting && retracted[active_extruder]) {
      destination[X_AXIS]=current_position[X_AXIS];
      destination[Y_AXIS]=current_position[Y_AXIS];
      destination[Z_AXIS]=current_position[Z_AXIS];
      destination[E_AXIS]=current_position[E_AXIS];
      if(retract_zlift > 0.01) {
         current_position[Z_AXIS]+=retract_zlift;
#ifdef DELTA
         calculate_delta(current_position); // change cartesian kinematic  to  delta kinematic;
         plan_set_position(delta[X_AXIS], delta[Y_AXIS], delta[Z_AXIS], current_position[E_AXIS]);
#else
         plan_set_position(current_position[X_AXIS], current_position[Y_AXIS], current_position[Z_AXIS], current_position[E_AXIS]);
#endif
         //prepare_move();
      }
      if (swapretract) {
        current_position[E_AXIS]-=(retract_length_swap+retract_recover_length_swap)/volumetric_multiplier[active_extruder]; 
      } else {
        current_position[E_AXIS]-=(retract_length+retract_recover_length)/volumetric_multiplier[active_extruder]; 
      }
      plan_set_e_position(current_position[E_AXIS]);
      float oldFeedrate = feedrate;
      feedrate=retract_recover_feedrate*60;
      retracted[active_extruder]=false;
      prepare_move();
      feedrate = oldFeedrate;
    }
  } //retract
#endif //FWRETRACT

#ifdef Z_PROBE_SLED
//
// Method to dock/undock a sled designed by Charles Bell.
//
// dock[in]     If true, move to MAX_X and engage the electromagnet
// offset[in]   The additional distance to move to adjust docking location
//
static void dock_sled(bool dock, int offset=0) {
 int z_loc;
 
 if (!((axis_known_position[X_AXIS]) && (axis_known_position[Y_AXIS]))) {
   LCD_MESSAGEPGM(MSG_POSITION_UNKNOWN);
   SERIAL_ECHO_START;
   SERIAL_ECHOLNPGM(MSG_POSITION_UNKNOWN);
   return;
 }

 if (dock) {
   do_blocking_move_to(X_MAX_POS + SLED_DOCKING_OFFSET + offset,
                       current_position[Y_AXIS],
                       current_position[Z_AXIS]);
   // turn off magnet
   digitalWrite(SERVO0_PIN, LOW);
 } else {
   if (current_position[Z_AXIS] < (Z_RAISE_BEFORE_PROBING + 5))
     z_loc = Z_RAISE_BEFORE_PROBING;
   else
     z_loc = current_position[Z_AXIS];
   do_blocking_move_to(X_MAX_POS + SLED_DOCKING_OFFSET + offset,
                       Y_PROBE_OFFSET_FROM_EXTRUDER, z_loc);
   // turn on magnet
   digitalWrite(SERVO0_PIN, HIGH);
 }
}
#endif

void process_commands()
{
  unsigned long codenum; //throw away variable
  char *starpos = NULL;
#ifdef ENABLE_AUTO_BED_LEVELING
  float x_tmp, y_tmp, z_tmp, real_z;
#endif
  if(code_seen('G'))
  {
    switch((int)code_value())
    {
    case 0: // G0 -> G1
    case 1: // G1
      if(Stopped == false) {
        get_coordinates(); // For X Y Z E F
          #ifdef FWRETRACT
            if(autoretract_enabled)
            if( !(code_seen('X') || code_seen('Y') || code_seen('Z')) && code_seen('E')) {
              float echange=destination[E_AXIS]-current_position[E_AXIS];
              if((echange<-MIN_RETRACT && !retracted) || (echange>MIN_RETRACT && retracted)) { //move appears to be an attempt to retract or recover
                  current_position[E_AXIS] = destination[E_AXIS]; //hide the slicer-generated retract/recover from calculations
                  plan_set_e_position(current_position[E_AXIS]); //AND from the planner
                  retract(!retracted);
                  return;
              }
            }
          #endif //FWRETRACT
        prepare_move();
        //ClearToSend();
      }
      break;
#ifndef SCARA //disable arc support
    case 2: // G2  - CW ARC
      if(Stopped == false) {
        get_arc_coordinates();
        prepare_arc_move(true);
      }
      break;
    case 3: // G3  - CCW ARC
      if(Stopped == false) {
        get_arc_coordinates();
        prepare_arc_move(false);
      }
      break;
#endif
    case 4: // G4 dwell
      LCD_MESSAGEPGM(MSG_DWELL);
      codenum = 0;
      if(code_seen('P')) codenum = code_value(); // milliseconds to wait
      if(code_seen('S')) codenum = code_value() * 1000; // seconds to wait

      st_synchronize();
      codenum += millis();  // keep track of when we started waiting
      previous_millis_cmd = millis();
      while(millis() < codenum) {
        manage_heater();
        manage_inactivity();
        lcd_update();
      }
      break;
      #ifdef FWRETRACT
      case 10: // G10 retract
       #if EXTRUDERS > 1
        retracted_swap[active_extruder]=(code_seen('S') && code_value_long() == 1); // checks for swap retract argument
        retract(true,retracted_swap[active_extruder]);
       #else
        retract(true);
       #endif
      break;
      case 11: // G11 retract_recover
       #if EXTRUDERS > 1
        retract(false,retracted_swap[active_extruder]);
       #else
        retract(false);
       #endif 
      break;
      #endif //FWRETRACT
    case 28: //G28 Home all Axis one at a time
#ifdef ENABLE_AUTO_BED_LEVELING
      plan_bed_level_matrix.set_to_identity();  //Reset the plane ("erase" all leveling data)
#endif //ENABLE_AUTO_BED_LEVELING

      saved_feedrate = feedrate;
      saved_feedmultiply = feedmultiply;
      feedmultiply = 100;
      previous_millis_cmd = millis();

      enable_endstops(true);

      for(int8_t i=0; i < NUM_AXIS; i++) {
        destination[i] = current_position[i];
      }
      feedrate = 0.0;

#ifdef DELTA
          // A delta can only safely home all axis at the same time
          // all axis have to home at the same time

          // Move all carriages up together until the first endstop is hit.
          current_position[X_AXIS] = 0;
          current_position[Y_AXIS] = 0;
          current_position[Z_AXIS] = 0;
          plan_set_position(current_position[X_AXIS], current_position[Y_AXIS], current_position[Z_AXIS], current_position[E_AXIS]);

          destination[X_AXIS] = 3 * Z_MAX_LENGTH;
          destination[Y_AXIS] = 3 * Z_MAX_LENGTH;
          destination[Z_AXIS] = 3 * Z_MAX_LENGTH;
          feedrate = 1.732 * homing_feedrate[X_AXIS];
          plan_buffer_line(destination[X_AXIS], destination[Y_AXIS], destination[Z_AXIS], destination[E_AXIS], feedrate/60, active_extruder);
          st_synchronize();
          endstops_hit_on_purpose();

          current_position[X_AXIS] = destination[X_AXIS];
          current_position[Y_AXIS] = destination[Y_AXIS];
          current_position[Z_AXIS] = destination[Z_AXIS];

          // take care of back off and rehome now we are all at the top
          HOMEAXIS(X);
          HOMEAXIS(Y);
          HOMEAXIS(Z);

          calculate_delta(current_position);
          plan_set_position(delta[X_AXIS], delta[Y_AXIS], delta[Z_AXIS], current_position[E_AXIS]);

#else // NOT DELTA

      home_all_axis = !((code_seen(axis_codes[X_AXIS])) || (code_seen(axis_codes[Y_AXIS])) || (code_seen(axis_codes[Z_AXIS])));

      #if Z_HOME_DIR > 0                      // If homing away from BED do Z first
      if((home_all_axis) || (code_seen(axis_codes[Z_AXIS]))) {
        HOMEAXIS(Z);
      }
      #endif

      #ifdef QUICK_HOME
      if((home_all_axis)||( code_seen(axis_codes[X_AXIS]) && code_seen(axis_codes[Y_AXIS])) )  //first diagonal move
      {
        current_position[X_AXIS] = 0;current_position[Y_AXIS] = 0;

       #ifndef DUAL_X_CARRIAGE
        int x_axis_home_dir = home_dir(X_AXIS);
       #else
        int x_axis_home_dir = x_home_dir(active_extruder);
        extruder_duplication_enabled = false;
       #endif

        plan_set_position(current_position[X_AXIS], current_position[Y_AXIS], current_position[Z_AXIS], current_position[E_AXIS]);
        destination[X_AXIS] = 1.5 * max_length(X_AXIS) * x_axis_home_dir;destination[Y_AXIS] = 1.5 * max_length(Y_AXIS) * home_dir(Y_AXIS);
        feedrate = homing_feedrate[X_AXIS];
        if(homing_feedrate[Y_AXIS]<feedrate)
          feedrate = homing_feedrate[Y_AXIS];
        if (max_length(X_AXIS) > max_length(Y_AXIS)) {
          feedrate *= sqrt(pow(max_length(Y_AXIS) / max_length(X_AXIS), 2) + 1);
        } else {
          feedrate *= sqrt(pow(max_length(X_AXIS) / max_length(Y_AXIS), 2) + 1);
        }
        plan_buffer_line(destination[X_AXIS], destination[Y_AXIS], destination[Z_AXIS], destination[E_AXIS], feedrate/60, active_extruder);
        st_synchronize();

        axis_is_at_home(X_AXIS);
        axis_is_at_home(Y_AXIS);
        plan_set_position(current_position[X_AXIS], current_position[Y_AXIS], current_position[Z_AXIS], current_position[E_AXIS]);
        destination[X_AXIS] = current_position[X_AXIS];
        destination[Y_AXIS] = current_position[Y_AXIS];
        plan_buffer_line(destination[X_AXIS], destination[Y_AXIS], destination[Z_AXIS], destination[E_AXIS], feedrate/60, active_extruder);
        feedrate = 0.0;
        st_synchronize();
        endstops_hit_on_purpose();

        current_position[X_AXIS] = destination[X_AXIS];
        current_position[Y_AXIS] = destination[Y_AXIS];
		#ifndef SCARA
        current_position[Z_AXIS] = destination[Z_AXIS];
		#endif
      }
      #endif

      if((home_all_axis) || (code_seen(axis_codes[X_AXIS])))
      {
      #ifdef DUAL_X_CARRIAGE
        int tmp_extruder = active_extruder;
        extruder_duplication_enabled = false;
        active_extruder = !active_extruder;
        HOMEAXIS(X);
        inactive_extruder_x_pos = current_position[X_AXIS];
        active_extruder = tmp_extruder;
        HOMEAXIS(X);
        // reset state used by the different modes
        memcpy(raised_parked_position, current_position, sizeof(raised_parked_position));
        delayed_move_time = 0;
        active_extruder_parked = true;
      #else
        HOMEAXIS(X);
      #endif
      }

      if((home_all_axis) || (code_seen(axis_codes[Y_AXIS]))) {
        HOMEAXIS(Y);
      }

      if(code_seen(axis_codes[X_AXIS]))
      {
        if(code_value_long() != 0) {
		#ifdef SCARA
		   current_position[X_AXIS]=code_value();
		#else
		   current_position[X_AXIS]=code_value()+add_homing[X_AXIS];
		#endif
        }
      }

      if(code_seen(axis_codes[Y_AXIS])) {
        if(code_value_long() != 0) {
         #ifdef SCARA
		   current_position[Y_AXIS]=code_value();
		#else
		   current_position[Y_AXIS]=code_value()+add_homing[Y_AXIS];
		#endif
        }
      }

      #if Z_HOME_DIR < 0                      // If homing towards BED do Z last
        #ifndef Z_SAFE_HOMING
          if((home_all_axis) || (code_seen(axis_codes[Z_AXIS]))) {
            #if defined (Z_RAISE_BEFORE_HOMING) && (Z_RAISE_BEFORE_HOMING > 0)
              destination[Z_AXIS] = Z_RAISE_BEFORE_HOMING * home_dir(Z_AXIS) * (-1);    // Set destination away from bed
              feedrate = max_feedrate[Z_AXIS];
              plan_buffer_line(destination[X_AXIS], destination[Y_AXIS], destination[Z_AXIS], destination[E_AXIS], feedrate, active_extruder);
              st_synchronize();
            #endif
            HOMEAXIS(Z);
          }
        #else                      // Z Safe mode activated.
          if(home_all_axis) {
            destination[X_AXIS] = round(Z_SAFE_HOMING_X_POINT - X_PROBE_OFFSET_FROM_EXTRUDER);
            destination[Y_AXIS] = round(Z_SAFE_HOMING_Y_POINT - Y_PROBE_OFFSET_FROM_EXTRUDER);
            destination[Z_AXIS] = Z_RAISE_BEFORE_HOMING * home_dir(Z_AXIS) * (-1);    // Set destination away from bed
            feedrate = XY_TRAVEL_SPEED/60;
            current_position[Z_AXIS] = 0;

            plan_set_position(current_position[X_AXIS], current_position[Y_AXIS], current_position[Z_AXIS], current_position[E_AXIS]);
            plan_buffer_line(destination[X_AXIS], destination[Y_AXIS], destination[Z_AXIS], destination[E_AXIS], feedrate, active_extruder);
            st_synchronize();
            current_position[X_AXIS] = destination[X_AXIS];
            current_position[Y_AXIS] = destination[Y_AXIS];

            HOMEAXIS(Z);
          }
                                                // Let's see if X and Y are homed and probe is inside bed area.
          if(code_seen(axis_codes[Z_AXIS])) {
            if ( (axis_known_position[X_AXIS]) && (axis_known_position[Y_AXIS]) \
              && (current_position[X_AXIS]+X_PROBE_OFFSET_FROM_EXTRUDER >= X_MIN_POS) \
              && (current_position[X_AXIS]+X_PROBE_OFFSET_FROM_EXTRUDER <= X_MAX_POS) \
              && (current_position[Y_AXIS]+Y_PROBE_OFFSET_FROM_EXTRUDER >= Y_MIN_POS) \
              && (current_position[Y_AXIS]+Y_PROBE_OFFSET_FROM_EXTRUDER <= Y_MAX_POS)) {

              current_position[Z_AXIS] = 0;
              plan_set_position(current_position[X_AXIS], current_position[Y_AXIS], current_position[Z_AXIS], current_position[E_AXIS]);
              destination[Z_AXIS] = Z_RAISE_BEFORE_HOMING * home_dir(Z_AXIS) * (-1);    // Set destination away from bed
              feedrate = max_feedrate[Z_AXIS];
              plan_buffer_line(destination[X_AXIS], destination[Y_AXIS], destination[Z_AXIS], destination[E_AXIS], feedrate, active_extruder);
              st_synchronize();

              HOMEAXIS(Z);
            } else if (!((axis_known_position[X_AXIS]) && (axis_known_position[Y_AXIS]))) {
                LCD_MESSAGEPGM(MSG_POSITION_UNKNOWN);
                SERIAL_ECHO_START;
                SERIAL_ECHOLNPGM(MSG_POSITION_UNKNOWN);
            } else {
                LCD_MESSAGEPGM(MSG_ZPROBE_OUT);
                SERIAL_ECHO_START;
                SERIAL_ECHOLNPGM(MSG_ZPROBE_OUT);
            }
          }
        #endif
      #endif



      if(code_seen(axis_codes[Z_AXIS])) {
        if(code_value_long() != 0) {
          current_position[Z_AXIS]=code_value()+add_homing[Z_AXIS];
        }
      }
      #ifdef ENABLE_AUTO_BED_LEVELING
        if((home_all_axis) || (code_seen(axis_codes[Z_AXIS]))) {
          current_position[Z_AXIS] += zprobe_zoffset;  //Add Z_Probe offset (the distance is negative)
        }
      #endif
      plan_set_position(current_position[X_AXIS], current_position[Y_AXIS], current_position[Z_AXIS], current_position[E_AXIS]);
#endif // else DELTA

#ifdef SCARA
	  calculate_delta(current_position);
      plan_set_position(delta[X_AXIS], delta[Y_AXIS], delta[Z_AXIS], current_position[E_AXIS]);
#endif // SCARA

      #ifdef ENDSTOPS_ONLY_FOR_HOMING
        enable_endstops(false);
      #endif

      feedrate = saved_feedrate;
      feedmultiply = saved_feedmultiply;
      previous_millis_cmd = millis();
      endstops_hit_on_purpose();
      break;

#ifdef ENABLE_AUTO_BED_LEVELING
    case 29: // G29 Detailed Z-Probe, probes the bed at 3 or more points.
        {
            #if Z_MIN_PIN == -1
            #error "You must have a Z_MIN endstop in order to enable Auto Bed Leveling feature!!! Z_MIN_PIN must point to a valid hardware pin."
            #endif

            // Prevent user from running a G29 without first homing in X and Y
            if (! (axis_known_position[X_AXIS] && axis_known_position[Y_AXIS]) )
            {
                LCD_MESSAGEPGM(MSG_POSITION_UNKNOWN);
                SERIAL_ECHO_START;
                SERIAL_ECHOLNPGM(MSG_POSITION_UNKNOWN);
                break; // abort G29, since we don't know where we are
            }

#ifdef Z_PROBE_SLED
            dock_sled(false);
#endif // Z_PROBE_SLED
            st_synchronize();
            // make sure the bed_level_rotation_matrix is identity or the planner will get it incorectly
            //vector_3 corrected_position = plan_get_position_mm();
            //corrected_position.debug("position before G29");
            plan_bed_level_matrix.set_to_identity();
            vector_3 uncorrected_position = plan_get_position();
            //uncorrected_position.debug("position durring G29");
            current_position[X_AXIS] = uncorrected_position.x;
            current_position[Y_AXIS] = uncorrected_position.y;
            current_position[Z_AXIS] = uncorrected_position.z;
            plan_set_position(current_position[X_AXIS], current_position[Y_AXIS], current_position[Z_AXIS], current_position[E_AXIS]);
            setup_for_endstop_move();

            feedrate = homing_feedrate[Z_AXIS];
#ifdef AUTO_BED_LEVELING_GRID
            // probe at the points of a lattice grid

            int xGridSpacing = (RIGHT_PROBE_BED_POSITION - LEFT_PROBE_BED_POSITION) / (AUTO_BED_LEVELING_GRID_POINTS-1);
            int yGridSpacing = (BACK_PROBE_BED_POSITION - FRONT_PROBE_BED_POSITION) / (AUTO_BED_LEVELING_GRID_POINTS-1);


            // solve the plane equation ax + by + d = z
            // A is the matrix with rows [x y 1] for all the probed points
            // B is the vector of the Z positions
            // the normal vector to the plane is formed by the coefficients of the plane equation in the standard form, which is Vx*x+Vy*y+Vz*z+d = 0
            // so Vx = -a Vy = -b Vz = 1 (we want the vector facing towards positive Z

            // "A" matrix of the linear system of equations
            double eqnAMatrix[AUTO_BED_LEVELING_GRID_POINTS*AUTO_BED_LEVELING_GRID_POINTS*3];
            // "B" vector of Z points
            double eqnBVector[AUTO_BED_LEVELING_GRID_POINTS*AUTO_BED_LEVELING_GRID_POINTS];


            int probePointCounter = 0;
            bool zig = true;

            for (int yProbe=FRONT_PROBE_BED_POSITION; yProbe <= BACK_PROBE_BED_POSITION; yProbe += yGridSpacing)
            {
              int xProbe, xInc;
              if (zig)
              {
                xProbe = LEFT_PROBE_BED_POSITION;
                //xEnd = RIGHT_PROBE_BED_POSITION;
                xInc = xGridSpacing;
                zig = false;
              } else // zag
              {
                xProbe = RIGHT_PROBE_BED_POSITION;
                //xEnd = LEFT_PROBE_BED_POSITION;
                xInc = -xGridSpacing;
                zig = true;
              }

              for (int xCount=0; xCount < AUTO_BED_LEVELING_GRID_POINTS; xCount++)
              {
                float z_before;
                if (probePointCounter == 0)
                {
                  // raise before probing
                  z_before = Z_RAISE_BEFORE_PROBING;
                } else
                {
                  // raise extruder
                  z_before = current_position[Z_AXIS] + Z_RAISE_BETWEEN_PROBINGS;
                }

                float measured_z;
                //Enhanced G29 - Do not retract servo between probes
                if (code_seen('E') || code_seen('e') )
                   {
                   if ((yProbe==FRONT_PROBE_BED_POSITION) && (xCount==0))
                       {
                        measured_z = probe_pt(xProbe, yProbe, z_before,1);
                       } else if ((yProbe==FRONT_PROBE_BED_POSITION + (yGridSpacing * (AUTO_BED_LEVELING_GRID_POINTS-1))) && (xCount == AUTO_BED_LEVELING_GRID_POINTS-1))
                         {
                         measured_z = probe_pt(xProbe, yProbe, z_before,3);
                         } else {
                           measured_z = probe_pt(xProbe, yProbe, z_before,2);
                         }
                    } else {
                    measured_z = probe_pt(xProbe, yProbe, z_before);
                    }

                eqnBVector[probePointCounter] = measured_z;

                eqnAMatrix[probePointCounter + 0*AUTO_BED_LEVELING_GRID_POINTS*AUTO_BED_LEVELING_GRID_POINTS] = xProbe;
                eqnAMatrix[probePointCounter + 1*AUTO_BED_LEVELING_GRID_POINTS*AUTO_BED_LEVELING_GRID_POINTS] = yProbe;
                eqnAMatrix[probePointCounter + 2*AUTO_BED_LEVELING_GRID_POINTS*AUTO_BED_LEVELING_GRID_POINTS] = 1;
                probePointCounter++;
                xProbe += xInc;
              }
            }
            clean_up_after_endstop_move();

            // solve lsq problem
            double *plane_equation_coefficients = qr_solve(AUTO_BED_LEVELING_GRID_POINTS*AUTO_BED_LEVELING_GRID_POINTS, 3, eqnAMatrix, eqnBVector);

            SERIAL_PROTOCOLPGM("Eqn coefficients: a: ");
            SERIAL_PROTOCOL(plane_equation_coefficients[0]);
            SERIAL_PROTOCOLPGM(" b: ");
            SERIAL_PROTOCOL(plane_equation_coefficients[1]);
            SERIAL_PROTOCOLPGM(" d: ");
            SERIAL_PROTOCOLLN(plane_equation_coefficients[2]);


            set_bed_level_equation_lsq(plane_equation_coefficients);

            free(plane_equation_coefficients);

#else // AUTO_BED_LEVELING_GRID not defined

            // Probe at 3 arbitrary points
            // Enhanced G29
            
            float z_at_pt_1,z_at_pt_2,z_at_pt_3;
            
            if (code_seen('E') || code_seen('e') )
               {
               // probe 1               
                z_at_pt_1 = probe_pt(ABL_PROBE_PT_1_X, ABL_PROBE_PT_1_Y, Z_RAISE_BEFORE_PROBING,1);
               // probe 2
                z_at_pt_2 = probe_pt(ABL_PROBE_PT_2_X, ABL_PROBE_PT_2_Y, current_position[Z_AXIS] + Z_RAISE_BETWEEN_PROBINGS,2);
               // probe 3
                z_at_pt_3 = probe_pt(ABL_PROBE_PT_3_X, ABL_PROBE_PT_3_Y, current_position[Z_AXIS] + Z_RAISE_BETWEEN_PROBINGS,3); 
               }
               else 
               {
	        // probe 1
	        float z_at_pt_1 = probe_pt(ABL_PROBE_PT_1_X, ABL_PROBE_PT_1_Y, Z_RAISE_BEFORE_PROBING);

                // probe 2
                float z_at_pt_2 = probe_pt(ABL_PROBE_PT_2_X, ABL_PROBE_PT_2_Y, current_position[Z_AXIS] + Z_RAISE_BETWEEN_PROBINGS);

                // probe 3
                float z_at_pt_3 = probe_pt(ABL_PROBE_PT_3_X, ABL_PROBE_PT_3_Y, current_position[Z_AXIS] + Z_RAISE_BETWEEN_PROBINGS);
               }
            clean_up_after_endstop_move();

            set_bed_level_equation_3pts(z_at_pt_1, z_at_pt_2, z_at_pt_3);


#endif // AUTO_BED_LEVELING_GRID
            st_synchronize();

            // The following code correct the Z height difference from z-probe position and hotend tip position.
            // The Z height on homing is measured by Z-Probe, but the probe is quite far from the hotend.
            // When the bed is uneven, this height must be corrected.
            real_z = float(st_get_position(Z_AXIS))/axis_steps_per_unit[Z_AXIS];  //get the real Z (since the auto bed leveling is already correcting the plane)
            x_tmp = current_position[X_AXIS] + X_PROBE_OFFSET_FROM_EXTRUDER;
            y_tmp = current_position[Y_AXIS] + Y_PROBE_OFFSET_FROM_EXTRUDER;
            z_tmp = current_position[Z_AXIS];

            apply_rotation_xyz(plan_bed_level_matrix, x_tmp, y_tmp, z_tmp);         //Apply the correction sending the probe offset
            current_position[Z_AXIS] = z_tmp - real_z + current_position[Z_AXIS];   //The difference is added to current position and sent to planner.
            plan_set_position(current_position[X_AXIS], current_position[Y_AXIS], current_position[Z_AXIS], current_position[E_AXIS]);
#ifdef Z_PROBE_SLED
            dock_sled(true, -SLED_DOCKING_OFFSET); // correct for over travel.
#endif // Z_PROBE_SLED
        }
        break;
#ifndef Z_PROBE_SLED
    case 30: // G30 Single Z Probe
        {
            engage_z_probe(); // Engage Z Servo endstop if available
            st_synchronize();
            // TODO: make sure the bed_level_rotation_matrix is identity or the planner will get set incorectly
            setup_for_endstop_move();

            feedrate = homing_feedrate[Z_AXIS];

            run_z_probe();
            SERIAL_PROTOCOLPGM(MSG_BED);
            SERIAL_PROTOCOLPGM(" X: ");
            SERIAL_PROTOCOL(current_position[X_AXIS]);
            SERIAL_PROTOCOLPGM(" Y: ");
            SERIAL_PROTOCOL(current_position[Y_AXIS]);
            SERIAL_PROTOCOLPGM(" Z: ");
            SERIAL_PROTOCOL(current_position[Z_AXIS]);
            SERIAL_PROTOCOLPGM("\n");

            clean_up_after_endstop_move();
            retract_z_probe(); // Retract Z Servo endstop if available
        }
        break;
#else
    case 31: // dock the sled
        dock_sled(true);
        break;
    case 32: // undock the sled
        dock_sled(false);
        break;
#endif // Z_PROBE_SLED
#endif // ENABLE_AUTO_BED_LEVELING
    case 90: // G90
      relative_mode = false;
      break;
    case 91: // G91
      relative_mode = true;
      break;
    case 92: // G92
      if(!code_seen(axis_codes[E_AXIS]))
        st_synchronize();
      for(int8_t i=0; i < NUM_AXIS; i++) {
        if(code_seen(axis_codes[i])) {
           if(i == E_AXIS) {
             current_position[i] = code_value();
             plan_set_e_position(current_position[E_AXIS]);
           }
           else {
#ifdef SCARA
		if (i == X_AXIS || i == Y_AXIS) {
                	current_position[i] = code_value();  
		}
		else {
                current_position[i] = code_value()+add_homing[i];  
            	}  
#else
		current_position[i] = code_value()+add_homing[i];
#endif
            plan_set_position(current_position[X_AXIS], current_position[Y_AXIS], current_position[Z_AXIS], current_position[E_AXIS]);
           }
        }
      }
      break;
    }
  }

  else if(code_seen('M'))
  {
    switch( (int)code_value() )
    {
#ifdef ULTIPANEL
    case 0: // M0 - Unconditional stop - Wait for user button press on LCD
    case 1: // M1 - Conditional stop - Wait for user button press on LCD
    {
      char *src = strchr_pointer + 2;

      codenum = 0;

      bool hasP = false, hasS = false;
      if (code_seen('P')) {
        codenum = code_value(); // milliseconds to wait
        hasP = codenum > 0;
      }
      if (code_seen('S')) {
        codenum = code_value() * 1000; // seconds to wait
        hasS = codenum > 0;
      }
      starpos = strchr(src, '*');
      if (starpos != NULL) *(starpos) = '\0';
      while (*src == ' ') ++src;
      if (!hasP && !hasS && *src != '\0') {
        lcd_setstatus(src);
      } else {
        LCD_MESSAGEPGM(MSG_USERWAIT);
      }

      lcd_ignore_click();
      st_synchronize();
      previous_millis_cmd = millis();
      if (codenum > 0){
        codenum += millis();  // keep track of when we started waiting
        while(millis() < codenum && !lcd_clicked()){
          manage_heater();
          manage_inactivity();
          lcd_update();
        }
        lcd_ignore_click(false);
      }else{
          if (!lcd_detected())
            break;
        while(!lcd_clicked()){
          manage_heater();
          manage_inactivity();
          lcd_update();
        }
      }
      if (IS_SD_PRINTING)
        LCD_MESSAGEPGM(MSG_RESUMING);
      else
        LCD_MESSAGEPGM(WELCOME_MSG);
    }
    break;
#endif
    case 17:
        LCD_MESSAGEPGM(MSG_NO_MOVE);
        enable_x();
        enable_y();
        enable_z();
        enable_e0();
        enable_e1();
        enable_e2();
      break;

#ifdef SDSUPPORT
    case 20: // M20 - list SD card
      SERIAL_PROTOCOLLNPGM(MSG_BEGIN_FILE_LIST);
      card.ls();
      SERIAL_PROTOCOLLNPGM(MSG_END_FILE_LIST);
      break;
    case 21: // M21 - init SD card

      card.initsd();

      break;
    case 22: //M22 - release SD card
      card.release();

      break;
    case 23: //M23 - Select file
      starpos = (strchr(strchr_pointer + 4,'*'));
      if(starpos!=NULL)
        *(starpos)='\0';
      card.openFile(strchr_pointer + 4,true);
      break;
    case 24: //M24 - Start SD print
      card.startFileprint();
      starttime=millis();
      break;
    case 25: //M25 - Pause SD print
      card.pauseSDPrint();
      break;
    case 26: //M26 - Set SD index
      if(card.cardOK && code_seen('S')) {
        card.setIndex(code_value_long());
      }
      break;
    case 27: //M27 - Get SD status
      card.getStatus();
      break;
    case 28: //M28 - Start SD write
      starpos = (strchr(strchr_pointer + 4,'*'));
      if(starpos != NULL){
        char* npos = strchr(cmdbuffer[bufindr], 'N');
        strchr_pointer = strchr(npos,' ') + 1;
        *(starpos) = '\0';
      }
      card.openFile(strchr_pointer+4,false);
      break;
    case 29: //M29 - Stop SD write
      //processed in write to file routine above
      //card,saving = false;
      break;
    case 30: //M30 <filename> Delete File
      if (card.cardOK){
        card.closefile();
        starpos = (strchr(strchr_pointer + 4,'*'));
        if(starpos != NULL){
          char* npos = strchr(cmdbuffer[bufindr], 'N');
          strchr_pointer = strchr(npos,' ') + 1;
          *(starpos) = '\0';
        }
        card.removeFile(strchr_pointer + 4);
      }
      break;
    case 32: //M32 - Select file and start SD print
    {
      if(card.sdprinting) {
        st_synchronize();

      }
      starpos = (strchr(strchr_pointer + 4,'*'));

      char* namestartpos = (strchr(strchr_pointer + 4,'!'));   //find ! to indicate filename string start.
      if(namestartpos==NULL)
      {
        namestartpos=strchr_pointer + 4; //default name position, 4 letters after the M
      }
      else
        namestartpos++; //to skip the '!'

      if(starpos!=NULL)
        *(starpos)='\0';

      bool call_procedure=(code_seen('P'));

      if(strchr_pointer>namestartpos)
        call_procedure=false;  //false alert, 'P' found within filename

      if( card.cardOK )
      {
        card.openFile(namestartpos,true,!call_procedure);
        if(code_seen('S'))
          if(strchr_pointer<namestartpos) //only if "S" is occuring _before_ the filename
            card.setIndex(code_value_long());
        card.startFileprint();
        if(!call_procedure)
          starttime=millis(); //procedure calls count as normal print time.
      }
    } break;
    case 928: //M928 - Start SD write
      starpos = (strchr(strchr_pointer + 5,'*'));
      if(starpos != NULL){
        char* npos = strchr(cmdbuffer[bufindr], 'N');
        strchr_pointer = strchr(npos,' ') + 1;
        *(starpos) = '\0';
      }
      card.openLogFile(strchr_pointer+5);
      break;

#endif //SDSUPPORT

    case 31: //M31 take time since the start of the SD print or an M109 command
      {
      stoptime=millis();
      char time[30];
      unsigned long t=(stoptime-starttime)/1000;
      int sec,min;
      min=t/60;
      sec=t%60;
      sprintf_P(time, PSTR("%i min, %i sec"), min, sec);
      SERIAL_ECHO_START;
      SERIAL_ECHOLN(time);
      lcd_setstatus(time);
      autotempShutdown();
      }
      break;
    case 42: //M42 -Change pin status via gcode
      if (code_seen('S'))
      {
        int pin_status = code_value();
        int pin_number = LED_PIN;
        if (code_seen('P') && pin_status >= 0 && pin_status <= 255)
          pin_number = code_value();
        for(int8_t i = 0; i < (int8_t)(sizeof(sensitive_pins)/sizeof(int)); i++)
        {
          if (sensitive_pins[i] == pin_number)
          {
            pin_number = -1;
            break;
          }
        }
      #if defined(FAN_PIN) && FAN_PIN > -1
        if (pin_number == FAN_PIN)
          fanSpeed = pin_status;
      #endif
        if (pin_number > -1)
        {
          pinMode(pin_number, OUTPUT);
          digitalWrite(pin_number, pin_status);
          analogWrite(pin_number, pin_status);
        }
      }
     break;

// M48 Z-Probe repeatability measurement function.
//
// Usage:   M48 <n #_samples> <X X_position_for_samples> <Y Y_position_for_samples> <V Verbose_Level> <Engage_probe_for_each_reading> <L legs_of_movement_prior_to_doing_probe>
//	
// This function assumes the bed has been homed.  Specificaly, that a G28 command
// as been issued prior to invoking the M48 Z-Probe repeatability measurement function.
// Any information generated by a prior G29 Bed leveling command will be lost and need to be
// regenerated.
//
// The number of samples will default to 10 if not specified.  You can use upper or lower case
// letters for any of the options EXCEPT n.  n must be in lower case because Marlin uses a capital
// N for its communication protocol and will get horribly confused if you send it a capital N.
//

#ifdef ENABLE_AUTO_BED_LEVELING
#ifdef Z_PROBE_REPEATABILITY_TEST 

    case 48: // M48 Z-Probe repeatability
        {
            #if Z_MIN_PIN == -1
            #error "You must have a Z_MIN endstop in order to enable calculation of Z-Probe repeatability."
            #endif

	double sum=0.0; 
	double mean=0.0; 
	double sigma=0.0;
	double sample_set[50];
	int verbose_level=1, n=0, j, n_samples = 10, n_legs=0, engage_probe_for_each_reading=0 ;
	double X_current, Y_current, Z_current;
	double X_probe_location, Y_probe_location, Z_start_location, ext_position;
	
	if (code_seen('V') || code_seen('v')) {
        	verbose_level = code_value();
		if (verbose_level<0 || verbose_level>4 ) {
			SERIAL_PROTOCOLPGM("?Verbose Level not plausable.\n");
			goto Sigma_Exit;
		}
	}

	if (verbose_level > 0)   {
		SERIAL_PROTOCOLPGM("M48 Z-Probe Repeatability test.   Version 2.00\n");
		SERIAL_PROTOCOLPGM("Full support at: http://3dprintboard.com/forum.php\n");
	}

	if (code_seen('n')) {
        	n_samples = code_value();
		if (n_samples<4 || n_samples>50 ) {
			SERIAL_PROTOCOLPGM("?Specified sample size not plausable.\n");
			goto Sigma_Exit;
		}
	}

	X_current = X_probe_location = st_get_position_mm(X_AXIS);
	Y_current = Y_probe_location = st_get_position_mm(Y_AXIS);
	Z_current = st_get_position_mm(Z_AXIS);
	Z_start_location = st_get_position_mm(Z_AXIS) + Z_RAISE_BEFORE_PROBING;
	ext_position	 = st_get_position_mm(E_AXIS);

	if (code_seen('E') || code_seen('e') ) 
		engage_probe_for_each_reading++;

	if (code_seen('X') || code_seen('x') ) {
        	X_probe_location = code_value() -  X_PROBE_OFFSET_FROM_EXTRUDER;
		if (X_probe_location<X_MIN_POS || X_probe_location>X_MAX_POS ) {
			SERIAL_PROTOCOLPGM("?Specified X position out of range.\n");
			goto Sigma_Exit;
		}
	}

	if (code_seen('Y') || code_seen('y') ) {
        	Y_probe_location = code_value() -  Y_PROBE_OFFSET_FROM_EXTRUDER;
		if (Y_probe_location<Y_MIN_POS || Y_probe_location>Y_MAX_POS ) {
			SERIAL_PROTOCOLPGM("?Specified Y position out of range.\n");
			goto Sigma_Exit;
		}
	}

	if (code_seen('L') || code_seen('l') ) {
        	n_legs = code_value();
		if ( n_legs==1 ) 
			n_legs = 2;
		if ( n_legs<0 || n_legs>15 ) {
			SERIAL_PROTOCOLPGM("?Specified number of legs in movement not plausable.\n");
			goto Sigma_Exit;
		}
	}

//
// Do all the preliminary setup work.   First raise the probe.
//

        st_synchronize();
        plan_bed_level_matrix.set_to_identity();
	plan_buffer_line( X_current, Y_current, Z_start_location,
			ext_position,
    			homing_feedrate[Z_AXIS]/60,
			active_extruder);
        st_synchronize();

//
// Now get everything to the specified probe point So we can safely do a probe to
// get us close to the bed.  If the Z-Axis is far from the bed, we don't want to 
// use that as a starting point for each probe.
//
	if (verbose_level > 2) 
		SERIAL_PROTOCOL("Positioning probe for the test.\n");

	plan_buffer_line( X_probe_location, Y_probe_location, Z_start_location,
			ext_position,
    			homing_feedrate[X_AXIS]/60,
			active_extruder);
        st_synchronize();

	current_position[X_AXIS] = X_current = st_get_position_mm(X_AXIS);
	current_position[Y_AXIS] = Y_current = st_get_position_mm(Y_AXIS);
	current_position[Z_AXIS] = Z_current = st_get_position_mm(Z_AXIS);
	current_position[E_AXIS] = ext_position = st_get_position_mm(E_AXIS);

// 
// OK, do the inital probe to get us close to the bed.
// Then retrace the right amount and use that in subsequent probes
//

        engage_z_probe();	

	setup_for_endstop_move();
	run_z_probe();

	current_position[Z_AXIS] = Z_current = st_get_position_mm(Z_AXIS);
	Z_start_location = st_get_position_mm(Z_AXIS) + Z_RAISE_BEFORE_PROBING;

	plan_buffer_line( X_probe_location, Y_probe_location, Z_start_location,
			ext_position,
    			homing_feedrate[X_AXIS]/60,
			active_extruder);
        st_synchronize();
	current_position[Z_AXIS] = Z_current = st_get_position_mm(Z_AXIS);

	if (engage_probe_for_each_reading)
        	retract_z_probe();

        for( n=0; n<n_samples; n++) {

		do_blocking_move_to( X_probe_location, Y_probe_location, Z_start_location); // Make sure we are at the probe location

		if ( n_legs)  {
		double radius=0.0, theta=0.0, x_sweep, y_sweep;
		int rotational_direction, l;

			rotational_direction = (unsigned long) millis() & 0x0001;			// clockwise or counter clockwise
			radius = (unsigned long) millis() % (long) (X_MAX_LENGTH/4); 			// limit how far out to go 
			theta = (float) ((unsigned long) millis() % (long) 360) / (360./(2*3.1415926));	// turn into radians

//SERIAL_ECHOPAIR("starting radius: ",radius);
//SERIAL_ECHOPAIR("   theta: ",theta);
//SERIAL_ECHOPAIR("   direction: ",rotational_direction);
//SERIAL_PROTOCOLLNPGM("");

			for( l=0; l<n_legs-1; l++) {
				if (rotational_direction==1)
					theta += (float) ((unsigned long) millis() % (long) 20) / (360.0/(2*3.1415926)); // turn into radians
				else
					theta -= (float) ((unsigned long) millis() % (long) 20) / (360.0/(2*3.1415926)); // turn into radians

				radius += (float) ( ((long) ((unsigned long) millis() % (long) 10)) - 5);
				if ( radius<0.0 )
					radius = -radius;

				X_current = X_probe_location + cos(theta) * radius;
				Y_current = Y_probe_location + sin(theta) * radius;

				if ( X_current<X_MIN_POS)		// Make sure our X & Y are sane
					 X_current = X_MIN_POS;
				if ( X_current>X_MAX_POS)
					 X_current = X_MAX_POS;

				if ( Y_current<Y_MIN_POS)		// Make sure our X & Y are sane
					 Y_current = Y_MIN_POS;
				if ( Y_current>Y_MAX_POS)
					 Y_current = Y_MAX_POS;

				if (verbose_level>3 ) {
					SERIAL_ECHOPAIR("x: ", X_current);
					SERIAL_ECHOPAIR("y: ", Y_current);
					SERIAL_PROTOCOLLNPGM("");
				}

				do_blocking_move_to( X_current, Y_current, Z_current );
			}
			do_blocking_move_to( X_probe_location, Y_probe_location, Z_start_location); // Go back to the probe location
		}

		if (engage_probe_for_each_reading)  {
        		engage_z_probe();	
          		delay(1000);
		}

		setup_for_endstop_move();
                run_z_probe();

		sample_set[n] = current_position[Z_AXIS];

//
// Get the current mean for the data points we have so far
//
		sum=0.0; 
		for( j=0; j<=n; j++) {
			sum = sum + sample_set[j];
		}
		mean = sum / (double (n+1));
//
// Now, use that mean to calculate the standard deviation for the
// data points we have so far
//

		sum=0.0; 
		for( j=0; j<=n; j++) {
			sum = sum + (sample_set[j]-mean) * (sample_set[j]-mean);
		}
		sigma = sqrt( sum / (double (n+1)) );

		if (verbose_level > 1) {
			SERIAL_PROTOCOL(n+1);
			SERIAL_PROTOCOL(" of ");
			SERIAL_PROTOCOL(n_samples);
			SERIAL_PROTOCOLPGM("   z: ");
			SERIAL_PROTOCOL_F(current_position[Z_AXIS], 6);
		}

		if (verbose_level > 2) {
			SERIAL_PROTOCOL(" mean: ");
			SERIAL_PROTOCOL_F(mean,6);

			SERIAL_PROTOCOL("   sigma: ");
			SERIAL_PROTOCOL_F(sigma,6);
		}

		if (verbose_level > 0) 
			SERIAL_PROTOCOLPGM("\n");

		plan_buffer_line( X_probe_location, Y_probe_location, Z_start_location, 
				  current_position[E_AXIS], homing_feedrate[Z_AXIS]/60, active_extruder);
        	st_synchronize();

		if (engage_probe_for_each_reading)  {
        		retract_z_probe();	
          		delay(1000);
		}
	}

        retract_z_probe();
	delay(1000);

        clean_up_after_endstop_move();

//      enable_endstops(true);

	if (verbose_level > 0) {
		SERIAL_PROTOCOLPGM("Mean: ");
		SERIAL_PROTOCOL_F(mean, 6);
		SERIAL_PROTOCOLPGM("\n");
	}

SERIAL_PROTOCOLPGM("Standard Deviation: ");
SERIAL_PROTOCOL_F(sigma, 6);
SERIAL_PROTOCOLPGM("\n\n");

Sigma_Exit:
        break;
	}
#endif		// Z_PROBE_REPEATABILITY_TEST 
#endif		// ENABLE_AUTO_BED_LEVELING

    case 104: // M104
      if(setTargetedHotend(104)){
        break;
      }
      if (code_seen('S')) setTargetHotend(code_value(), tmp_extruder);
#ifdef DUAL_X_CARRIAGE
      if (dual_x_carriage_mode == DXC_DUPLICATION_MODE && tmp_extruder == 0)
        setTargetHotend1(code_value() == 0.0 ? 0.0 : code_value() + duplicate_extruder_temp_offset);
#endif
      setWatch();
      break;
    case 112: //  M112 -Emergency Stop
      kill();
      break;
    case 140: // M140 set bed temp
      if (code_seen('S')) setTargetBed(code_value());
      break;
    case 105 : // M105
      if(setTargetedHotend(105)){
        break;
        }
      #if defined(TEMP_0_PIN) && TEMP_0_PIN > -1
        SERIAL_PROTOCOLPGM("ok T:");
        SERIAL_PROTOCOL_F(degHotend(tmp_extruder),1);
        SERIAL_PROTOCOLPGM(" /");
        SERIAL_PROTOCOL_F(degTargetHotend(tmp_extruder),1);
        #if defined(TEMP_BED_PIN) && TEMP_BED_PIN > -1
          SERIAL_PROTOCOLPGM(" B:");
          SERIAL_PROTOCOL_F(degBed(),1);
          SERIAL_PROTOCOLPGM(" /");
          SERIAL_PROTOCOL_F(degTargetBed(),1);
        #endif //TEMP_BED_PIN
        for (int8_t cur_extruder = 0; cur_extruder < EXTRUDERS; ++cur_extruder) {
          SERIAL_PROTOCOLPGM(" T");
          SERIAL_PROTOCOL(cur_extruder);
          SERIAL_PROTOCOLPGM(":");
          SERIAL_PROTOCOL_F(degHotend(cur_extruder),1);
          SERIAL_PROTOCOLPGM(" /");
          SERIAL_PROTOCOL_F(degTargetHotend(cur_extruder),1);
        }
      #else
        SERIAL_ERROR_START;
        SERIAL_ERRORLNPGM(MSG_ERR_NO_THERMISTORS);
      #endif

        SERIAL_PROTOCOLPGM(" @:");
      #ifdef EXTRUDER_WATTS
        SERIAL_PROTOCOL((EXTRUDER_WATTS * getHeaterPower(tmp_extruder))/127);
        SERIAL_PROTOCOLPGM("W");
      #else
        SERIAL_PROTOCOL(getHeaterPower(tmp_extruder));
      #endif

        SERIAL_PROTOCOLPGM(" B@:");
      #ifdef BED_WATTS
        SERIAL_PROTOCOL((BED_WATTS * getHeaterPower(-1))/127);
        SERIAL_PROTOCOLPGM("W");
      #else
        SERIAL_PROTOCOL(getHeaterPower(-1));
      #endif

        #ifdef SHOW_TEMP_ADC_VALUES
          #if defined(TEMP_BED_PIN) && TEMP_BED_PIN > -1
            SERIAL_PROTOCOLPGM("    ADC B:");
            SERIAL_PROTOCOL_F(degBed(),1);
            SERIAL_PROTOCOLPGM("C->");
            SERIAL_PROTOCOL_F(rawBedTemp()/OVERSAMPLENR,0);
          #endif
          for (int8_t cur_extruder = 0; cur_extruder < EXTRUDERS; ++cur_extruder) {
            SERIAL_PROTOCOLPGM("  T");
            SERIAL_PROTOCOL(cur_extruder);
            SERIAL_PROTOCOLPGM(":");
            SERIAL_PROTOCOL_F(degHotend(cur_extruder),1);
            SERIAL_PROTOCOLPGM("C->");
            SERIAL_PROTOCOL_F(rawHotendTemp(cur_extruder)/OVERSAMPLENR,0);
          }
        #endif

        SERIAL_PROTOCOLLN("");
      return;
      break;
    case 109:
    {// M109 - Wait for extruder heater to reach target.
      if(setTargetedHotend(109)){
        break;
      }
      LCD_MESSAGEPGM(MSG_HEATING);
      #ifdef AUTOTEMP
        autotemp_enabled=false;
      #endif
      if (code_seen('S')) {
        setTargetHotend(code_value(), tmp_extruder);
#ifdef DUAL_X_CARRIAGE
        if (dual_x_carriage_mode == DXC_DUPLICATION_MODE && tmp_extruder == 0)
          setTargetHotend1(code_value() == 0.0 ? 0.0 : code_value() + duplicate_extruder_temp_offset);
#endif
        CooldownNoWait = true;
      } else if (code_seen('R')) {
        setTargetHotend(code_value(), tmp_extruder);
#ifdef DUAL_X_CARRIAGE
        if (dual_x_carriage_mode == DXC_DUPLICATION_MODE && tmp_extruder == 0)
          setTargetHotend1(code_value() == 0.0 ? 0.0 : code_value() + duplicate_extruder_temp_offset);
#endif
        CooldownNoWait = false;
      }
      #ifdef AUTOTEMP
        if (code_seen('S')) autotemp_min=code_value();
        if (code_seen('B')) autotemp_max=code_value();
        if (code_seen('F'))
        {
          autotemp_factor=code_value();
          autotemp_enabled=true;
        }
      #endif

      setWatch();
      codenum = millis();

      /* See if we are heating up or cooling down */
      target_direction = isHeatingHotend(tmp_extruder); // true if heating, false if cooling

      cancel_heatup = false;

      #ifdef TEMP_RESIDENCY_TIME
        long residencyStart;
        residencyStart = -1;
        /* continue to loop until we have reached the target temp
          _and_ until TEMP_RESIDENCY_TIME hasn't passed since we reached it */
        while((!cancel_heatup)&&((residencyStart == -1) ||
              (residencyStart >= 0 && (((unsigned int) (millis() - residencyStart)) < (TEMP_RESIDENCY_TIME * 1000UL)))) ) {
      #else
        while ( target_direction ? (isHeatingHotend(tmp_extruder)) : (isCoolingHotend(tmp_extruder)&&(CooldownNoWait==false)) ) {
      #endif //TEMP_RESIDENCY_TIME
          if( (millis() - codenum) > 1000UL )
          { //Print Temp Reading and remaining time every 1 second while heating up/cooling down
            SERIAL_PROTOCOLPGM("T:");
            SERIAL_PROTOCOL_F(degHotend(tmp_extruder),1);
            SERIAL_PROTOCOLPGM(" E:");
            SERIAL_PROTOCOL((int)tmp_extruder);
            #ifdef TEMP_RESIDENCY_TIME
              SERIAL_PROTOCOLPGM(" W:");
              if(residencyStart > -1)
              {
                 codenum = ((TEMP_RESIDENCY_TIME * 1000UL) - (millis() - residencyStart)) / 1000UL;
                 SERIAL_PROTOCOLLN( codenum );
              }
              else
              {
                 SERIAL_PROTOCOLLN( "?" );
              }
            #else
              SERIAL_PROTOCOLLN("");
            #endif
            codenum = millis();
          }
          manage_heater();
          manage_inactivity();
          lcd_update();
        #ifdef TEMP_RESIDENCY_TIME
            /* start/restart the TEMP_RESIDENCY_TIME timer whenever we reach target temp for the first time
              or when current temp falls outside the hysteresis after target temp was reached */
          if ((residencyStart == -1 &&  target_direction && (degHotend(tmp_extruder) >= (degTargetHotend(tmp_extruder)-TEMP_WINDOW))) ||
              (residencyStart == -1 && !target_direction && (degHotend(tmp_extruder) <= (degTargetHotend(tmp_extruder)+TEMP_WINDOW))) ||
              (residencyStart > -1 && labs(degHotend(tmp_extruder) - degTargetHotend(tmp_extruder)) > TEMP_HYSTERESIS) )
          {
            residencyStart = millis();
          }
        #endif //TEMP_RESIDENCY_TIME
        }
        LCD_MESSAGEPGM(MSG_HEATING_COMPLETE);
        starttime=millis();
        previous_millis_cmd = millis();
      }
      break;
    case 190: // M190 - Wait for bed heater to reach target.
    #if defined(TEMP_BED_PIN) && TEMP_BED_PIN > -1
        LCD_MESSAGEPGM(MSG_BED_HEATING);
        if (code_seen('S')) {
          setTargetBed(code_value());
          CooldownNoWait = true;
        } else if (code_seen('R')) {
          setTargetBed(code_value());
          CooldownNoWait = false;
        }
        codenum = millis();
        
        cancel_heatup = false;
        target_direction = isHeatingBed(); // true if heating, false if cooling

        while ( (target_direction)&&(!cancel_heatup) ? (isHeatingBed()) : (isCoolingBed()&&(CooldownNoWait==false)) )
        {
          if(( millis() - codenum) > 1000 ) //Print Temp Reading every 1 second while heating up.
          {
            float tt=degHotend(active_extruder);
            SERIAL_PROTOCOLPGM("T:");
            SERIAL_PROTOCOL(tt);
            SERIAL_PROTOCOLPGM(" E:");
            SERIAL_PROTOCOL((int)active_extruder);
            SERIAL_PROTOCOLPGM(" B:");
            SERIAL_PROTOCOL_F(degBed(),1);
            SERIAL_PROTOCOLLN("");
            codenum = millis();
          }
          manage_heater();
          manage_inactivity();
          lcd_update();
        }
        LCD_MESSAGEPGM(MSG_BED_DONE);
        previous_millis_cmd = millis();
    #endif
        break;

    #if defined(FAN_PIN) && FAN_PIN > -1
      case 106: //M106 Fan On
        if (code_seen('S')){
           fanSpeed=constrain(code_value(),0,255);
        }
        else {
          fanSpeed=255;
        }
        break;
      case 107: //M107 Fan Off
        fanSpeed = 0;
        break;
    #endif //FAN_PIN
    #ifdef BARICUDA
      // PWM for HEATER_1_PIN
      #if defined(HEATER_1_PIN) && HEATER_1_PIN > -1
        case 126: //M126 valve open
          if (code_seen('S')){
             ValvePressure=constrain(code_value(),0,255);
          }
          else {
            ValvePressure=255;
          }
          break;
        case 127: //M127 valve closed
          ValvePressure = 0;
          break;
      #endif //HEATER_1_PIN

      // PWM for HEATER_2_PIN
      #if defined(HEATER_2_PIN) && HEATER_2_PIN > -1
        case 128: //M128 valve open
          if (code_seen('S')){
             EtoPPressure=constrain(code_value(),0,255);
          }
          else {
            EtoPPressure=255;
          }
          break;
        case 129: //M129 valve closed
          EtoPPressure = 0;
          break;
      #endif //HEATER_2_PIN
    #endif

    #if defined(PS_ON_PIN) && PS_ON_PIN > -1
      case 80: // M80 - Turn on Power Supply
        SET_OUTPUT(PS_ON_PIN); //GND
        WRITE(PS_ON_PIN, PS_ON_AWAKE);

        // If you have a switch on suicide pin, this is useful
        // if you want to start another print with suicide feature after
        // a print without suicide...
        #if defined SUICIDE_PIN && SUICIDE_PIN > -1
            SET_OUTPUT(SUICIDE_PIN);
            WRITE(SUICIDE_PIN, HIGH);
        #endif

        #ifdef ULTIPANEL
          powersupply = true;
          LCD_MESSAGEPGM(WELCOME_MSG);
          lcd_update();
        #endif
        break;
      #endif

      case 81: // M81 - Turn off Power Supply
        disable_heater();
        st_synchronize();
        disable_e0();
        disable_e1();
        disable_e2();
        finishAndDisableSteppers();
        fanSpeed = 0;
        delay(1000); // Wait a little before to switch off
      #if defined(SUICIDE_PIN) && SUICIDE_PIN > -1
        st_synchronize();
        suicide();
      #elif defined(PS_ON_PIN) && PS_ON_PIN > -1
        SET_OUTPUT(PS_ON_PIN);
        WRITE(PS_ON_PIN, PS_ON_ASLEEP);
      #endif
      #ifdef ULTIPANEL
        powersupply = false;
        LCD_MESSAGEPGM(MACHINE_NAME" "MSG_OFF".");
        lcd_update();
      #endif
	  break;

    case 82:
      axis_relative_modes[3] = false;
      break;
    case 83:
      axis_relative_modes[3] = true;
      break;
    case 18: //compatibility
    case 84: // M84
      if(code_seen('S')){
        stepper_inactive_time = code_value() * 1000;
      }
      else
      {
        bool all_axis = !((code_seen(axis_codes[X_AXIS])) || (code_seen(axis_codes[Y_AXIS])) || (code_seen(axis_codes[Z_AXIS]))|| (code_seen(axis_codes[E_AXIS])));
        if(all_axis)
        {
          st_synchronize();
          disable_e0();
          disable_e1();
          disable_e2();
          finishAndDisableSteppers();
        }
        else
        {
          st_synchronize();
          if(code_seen('X')) disable_x();
          if(code_seen('Y')) disable_y();
          if(code_seen('Z')) disable_z();
          #if ((E0_ENABLE_PIN != X_ENABLE_PIN) && (E1_ENABLE_PIN != Y_ENABLE_PIN)) // Only enable on boards that have seperate ENABLE_PINS
            if(code_seen('E')) {
              disable_e0();
              disable_e1();
              disable_e2();
            }
          #endif
        }
      }
      break;
    case 85: // M85
      if(code_seen('S')) {
        max_inactive_time = code_value() * 1000;
      }
      break;
    case 92: // M92
      for(int8_t i=0; i < NUM_AXIS; i++)
      {
        if(code_seen(axis_codes[i]))
        {
          if(i == 3) { // E
            float value = code_value();
            if(value < 20.0) {
              float factor = axis_steps_per_unit[i] / value; // increase e constants if M92 E14 is given for netfab.
              max_e_jerk *= factor;
              max_feedrate[i] *= factor;
              axis_steps_per_sqr_second[i] *= factor;
            }
            axis_steps_per_unit[i] = value;
          }
          else {
            axis_steps_per_unit[i] = code_value();
          }
        }
      }
      break;
    case 115: // M115
      SERIAL_PROTOCOLPGM(MSG_M115_REPORT);
      break;
    case 117: // M117 display message
      starpos = (strchr(strchr_pointer + 5,'*'));
      if(starpos!=NULL)
        *(starpos)='\0';
      lcd_setstatus(strchr_pointer + 5);
      break;
    case 114: // M114
      SERIAL_PROTOCOLPGM("X:");
      SERIAL_PROTOCOL(current_position[X_AXIS]);
      SERIAL_PROTOCOLPGM(" Y:");
      SERIAL_PROTOCOL(current_position[Y_AXIS]);
      SERIAL_PROTOCOLPGM(" Z:");
      SERIAL_PROTOCOL(current_position[Z_AXIS]);
      SERIAL_PROTOCOLPGM(" E:");
      SERIAL_PROTOCOL(current_position[E_AXIS]);

      SERIAL_PROTOCOLPGM(MSG_COUNT_X);
      SERIAL_PROTOCOL(float(st_get_position(X_AXIS))/axis_steps_per_unit[X_AXIS]);
      SERIAL_PROTOCOLPGM(" Y:");
      SERIAL_PROTOCOL(float(st_get_position(Y_AXIS))/axis_steps_per_unit[Y_AXIS]);
      SERIAL_PROTOCOLPGM(" Z:");
      SERIAL_PROTOCOL(float(st_get_position(Z_AXIS))/axis_steps_per_unit[Z_AXIS]);

      SERIAL_PROTOCOLLN("");
#ifdef SCARA
	  SERIAL_PROTOCOLPGM("SCARA Theta:");
      SERIAL_PROTOCOL(delta[X_AXIS]);
      SERIAL_PROTOCOLPGM("   Psi+Theta:");
      SERIAL_PROTOCOL(delta[Y_AXIS]);
      SERIAL_PROTOCOLLN("");
      
      SERIAL_PROTOCOLPGM("SCARA Cal - Theta:");
      SERIAL_PROTOCOL(delta[X_AXIS]+add_homing[X_AXIS]);
      SERIAL_PROTOCOLPGM("   Psi+Theta (90):");
      SERIAL_PROTOCOL(delta[Y_AXIS]-delta[X_AXIS]-90+add_homing[Y_AXIS]);
      SERIAL_PROTOCOLLN("");
      
      SERIAL_PROTOCOLPGM("SCARA step Cal - Theta:");
      SERIAL_PROTOCOL(delta[X_AXIS]/90*axis_steps_per_unit[X_AXIS]);
      SERIAL_PROTOCOLPGM("   Psi+Theta:");
      SERIAL_PROTOCOL((delta[Y_AXIS]-delta[X_AXIS])/90*axis_steps_per_unit[Y_AXIS]);
      SERIAL_PROTOCOLLN("");
      SERIAL_PROTOCOLLN("");
#endif
      break;
    case 120: // M120
      enable_endstops(false) ;
      break;
    case 121: // M121
      enable_endstops(true) ;
      break;
    case 119: // M119
    SERIAL_PROTOCOLLN(MSG_M119_REPORT);
      #if defined(X_MIN_PIN) && X_MIN_PIN > -1
        SERIAL_PROTOCOLPGM(MSG_X_MIN);
        SERIAL_PROTOCOLLN(((READ(X_MIN_PIN)^X_MIN_ENDSTOP_INVERTING)?MSG_ENDSTOP_HIT:MSG_ENDSTOP_OPEN));
      #endif
      #if defined(X_MAX_PIN) && X_MAX_PIN > -1
        SERIAL_PROTOCOLPGM(MSG_X_MAX);
        SERIAL_PROTOCOLLN(((READ(X_MAX_PIN)^X_MAX_ENDSTOP_INVERTING)?MSG_ENDSTOP_HIT:MSG_ENDSTOP_OPEN));
      #endif
      #if defined(Y_MIN_PIN) && Y_MIN_PIN > -1
        SERIAL_PROTOCOLPGM(MSG_Y_MIN);
        SERIAL_PROTOCOLLN(((READ(Y_MIN_PIN)^Y_MIN_ENDSTOP_INVERTING)?MSG_ENDSTOP_HIT:MSG_ENDSTOP_OPEN));
      #endif
      #if defined(Y_MAX_PIN) && Y_MAX_PIN > -1
        SERIAL_PROTOCOLPGM(MSG_Y_MAX);
        SERIAL_PROTOCOLLN(((READ(Y_MAX_PIN)^Y_MAX_ENDSTOP_INVERTING)?MSG_ENDSTOP_HIT:MSG_ENDSTOP_OPEN));
      #endif
      #if defined(Z_MIN_PIN) && Z_MIN_PIN > -1
        SERIAL_PROTOCOLPGM(MSG_Z_MIN);
        SERIAL_PROTOCOLLN(((READ(Z_MIN_PIN)^Z_MIN_ENDSTOP_INVERTING)?MSG_ENDSTOP_HIT:MSG_ENDSTOP_OPEN));
      #endif
      #if defined(Z_MAX_PIN) && Z_MAX_PIN > -1
        SERIAL_PROTOCOLPGM(MSG_Z_MAX);
        SERIAL_PROTOCOLLN(((READ(Z_MAX_PIN)^Z_MAX_ENDSTOP_INVERTING)?MSG_ENDSTOP_HIT:MSG_ENDSTOP_OPEN));
      #endif
      break;
      //TODO: update for all axis, use for loop
    #ifdef BLINKM
    case 150: // M150
      {
        byte red;
        byte grn;
        byte blu;

        if(code_seen('R')) red = code_value();
        if(code_seen('U')) grn = code_value();
        if(code_seen('B')) blu = code_value();

        SendColors(red,grn,blu);
      }
      break;
    #endif //BLINKM
    case 200: // M200 D<millimeters> set filament diameter and set E axis units to cubic millimeters (use S0 to set back to millimeters).
      {

        tmp_extruder = active_extruder;
        if(code_seen('T')) {
          tmp_extruder = code_value();
          if(tmp_extruder >= EXTRUDERS) {
            SERIAL_ECHO_START;
            SERIAL_ECHO(MSG_M200_INVALID_EXTRUDER);
            break;
          }
        }

        float area = .0;
        if(code_seen('D')) {
          float diameter = code_value();
          // setting any extruder filament size disables volumetric on the assumption that
          // slicers either generate in extruder values as cubic mm or as as filament feeds
          // for all extruders
          volumetric_enabled = (diameter != 0.0);
          if (volumetric_enabled) {
            filament_size[tmp_extruder] = diameter;
            // make sure all extruders have some sane value for the filament size
            for (int i=0; i<EXTRUDERS; i++)
              if (! filament_size[i]) filament_size[i] = DEFAULT_NOMINAL_FILAMENT_DIA;
          }
        } else {
          //reserved for setting filament diameter via UFID or filament measuring device
          break;
        }
        calculate_volumetric_multipliers();
      }
      break;
    case 201: // M201
      for(int8_t i=0; i < NUM_AXIS; i++)
      {
        if(code_seen(axis_codes[i]))
        {
          max_acceleration_units_per_sq_second[i] = code_value();
        }
      }
      // steps per sq second need to be updated to agree with the units per sq second (as they are what is used in the planner)
      reset_acceleration_rates();
      break;
    #if 0 // Not used for Sprinter/grbl gen6
    case 202: // M202
      for(int8_t i=0; i < NUM_AXIS; i++) {
        if(code_seen(axis_codes[i])) axis_travel_steps_per_sqr_second[i] = code_value() * axis_steps_per_unit[i];
      }
      break;
    #endif
    case 203: // M203 max feedrate mm/sec
      for(int8_t i=0; i < NUM_AXIS; i++) {
        if(code_seen(axis_codes[i])) max_feedrate[i] = code_value();
      }
      break;
    case 204: // M204 acclereration S normal moves T filmanent only moves
      {
        if(code_seen('S')) acceleration = code_value() ;
        if(code_seen('T')) retract_acceleration = code_value() ;
      }
      break;
    case 205: //M205 advanced settings:  minimum travel speed S=while printing T=travel only,  B=minimum segment time X= maximum xy jerk, Z=maximum Z jerk
    {
      if(code_seen('S')) minimumfeedrate = code_value();
      if(code_seen('T')) mintravelfeedrate = code_value();
      if(code_seen('B')) minsegmenttime = code_value() ;
      if(code_seen('X')) max_xy_jerk = code_value() ;
      if(code_seen('Z')) max_z_jerk = code_value() ;
      if(code_seen('E')) max_e_jerk = code_value() ;
    }
    break;
    case 206: // M206 additional homing offset
      for(int8_t i=0; i < 3; i++)
      {
        if(code_seen(axis_codes[i])) add_homing[i] = code_value();
      }
	  #ifdef SCARA
	   if(code_seen('T'))       // Theta
      {
        add_homing[X_AXIS] = code_value() ;
      }
      if(code_seen('P'))       // Psi
      {
        add_homing[Y_AXIS] = code_value() ;
      }
	  #endif
      break;
    #ifdef DELTA
	case 665: // M665 set delta configurations L<diagonal_rod> R<delta_radius> S<segments_per_sec>
		if(code_seen('L')) {
			delta_diagonal_rod= code_value();
		}
		if(code_seen('R')) {
			delta_radius= code_value();
		}
		if(code_seen('S')) {
			delta_segments_per_second= code_value();
		}
		
		recalc_delta_settings(delta_radius, delta_diagonal_rod);
		break;
    case 666: // M666 set delta endstop adjustemnt
      for(int8_t i=0; i < 3; i++)
      {
        if(code_seen(axis_codes[i])) endstop_adj[i] = code_value();
      }
      break;
    #endif
    #ifdef FWRETRACT
    case 207: //M207 - set retract length S[positive mm] F[feedrate mm/min] Z[additional zlift/hop]
    {
      if(code_seen('S'))
      {
        retract_length = code_value() ;
      }
      if(code_seen('F'))
      {
        retract_feedrate = code_value()/60 ;
      }
      if(code_seen('Z'))
      {
        retract_zlift = code_value() ;
      }
    }break;
    case 208: // M208 - set retract recover length S[positive mm surplus to the M207 S*] F[feedrate mm/min]
    {
      if(code_seen('S'))
      {
        retract_recover_length = code_value() ;
      }
      if(code_seen('F'))
      {
        retract_recover_feedrate = code_value()/60 ;
      }
    }break;
    case 209: // M209 - S<1=true/0=false> enable automatic retract detect if the slicer did not support G10/11: every normal extrude-only move will be classified as retract depending on the direction.
    {
      if(code_seen('S'))
      {
        int t= code_value() ;
        switch(t)
        {
          case 0:
          case 1:
          {
            autoretract_enabled = (t == 1);
            for (int i=0; i<EXTRUDERS; i++) retracted[i] = false;
          }break;
          default:
            SERIAL_ECHO_START;
            SERIAL_ECHOPGM(MSG_UNKNOWN_COMMAND);
            SERIAL_ECHO(cmdbuffer[bufindr]);
            SERIAL_ECHOLNPGM("\"");
        }
      }

    }break;
    #endif // FWRETRACT
    #if EXTRUDERS > 1
    case 218: // M218 - set hotend offset (in mm), T<extruder_number> X<offset_on_X> Y<offset_on_Y>
    {
      if(setTargetedHotend(218)){
        break;
      }
      if(code_seen('X'))
      {
        extruder_offset[X_AXIS][tmp_extruder] = code_value();
      }
      if(code_seen('Y'))
      {
        extruder_offset[Y_AXIS][tmp_extruder] = code_value();
      }
      #ifdef DUAL_X_CARRIAGE
      if(code_seen('Z'))
      {
        extruder_offset[Z_AXIS][tmp_extruder] = code_value();
      }
      #endif
      SERIAL_ECHO_START;
      SERIAL_ECHOPGM(MSG_HOTEND_OFFSET);
      for(tmp_extruder = 0; tmp_extruder < EXTRUDERS; tmp_extruder++)
      {
         SERIAL_ECHO(" ");
         SERIAL_ECHO(extruder_offset[X_AXIS][tmp_extruder]);
         SERIAL_ECHO(",");
         SERIAL_ECHO(extruder_offset[Y_AXIS][tmp_extruder]);
      #ifdef DUAL_X_CARRIAGE
         SERIAL_ECHO(",");
         SERIAL_ECHO(extruder_offset[Z_AXIS][tmp_extruder]);
      #endif
      }
      SERIAL_ECHOLN("");
    }break;
    #endif
    case 220: // M220 S<factor in percent>- set speed factor override percentage
    {
      if(code_seen('S'))
      {
        feedmultiply = code_value() ;
      }
    }
    break;
    case 221: // M221 S<factor in percent>- set extrude factor override percentage
    {
      if(code_seen('S'))
      {
        int tmp_code = code_value();
        if (code_seen('T'))
        {
          if(setTargetedHotend(221)){
            break;
          }
          extruder_multiply[tmp_extruder] = tmp_code;
        }
        else
        {
          extrudemultiply = tmp_code ;
        }
      }
    }
    break;

	case 226: // M226 P<pin number> S<pin state>- Wait until the specified pin reaches the state required
	{
      if(code_seen('P')){
        int pin_number = code_value(); // pin number
        int pin_state = -1; // required pin state - default is inverted

        if(code_seen('S')) pin_state = code_value(); // required pin state

        if(pin_state >= -1 && pin_state <= 1){

          for(int8_t i = 0; i < (int8_t)(sizeof(sensitive_pins)/sizeof(int)); i++)
          {
            if (sensitive_pins[i] == pin_number)
            {
              pin_number = -1;
              break;
            }
          }

          if (pin_number > -1)
          {
            int target = LOW;

            st_synchronize();

            pinMode(pin_number, INPUT);

            switch(pin_state){
            case 1:
              target = HIGH;
              break;

            case 0:
              target = LOW;
              break;

            case -1:
              target = !digitalRead(pin_number);
              break;
            }

            while(digitalRead(pin_number) != target){
              manage_heater();
              manage_inactivity();
              lcd_update();
            }
          }
        }
      }
    }
    break;

    #if NUM_SERVOS > 0
    case 280: // M280 - set servo position absolute. P: servo index, S: angle or microseconds
      {
        int servo_index = -1;
        int servo_position = 0;
        if (code_seen('P'))
          servo_index = code_value();
        if (code_seen('S')) {
          servo_position = code_value();
          if ((servo_index >= 0) && (servo_index < NUM_SERVOS)) {
#if defined (ENABLE_AUTO_BED_LEVELING) && (PROBE_SERVO_DEACTIVATION_DELAY > 0)
		      servos[servo_index].attach(0);
#endif
            servos[servo_index].write(servo_position);
#if defined (ENABLE_AUTO_BED_LEVELING) && (PROBE_SERVO_DEACTIVATION_DELAY > 0)
              delay(PROBE_SERVO_DEACTIVATION_DELAY);
              servos[servo_index].detach();
#endif
          }
          else {
            SERIAL_ECHO_START;
            SERIAL_ECHO("Servo ");
            SERIAL_ECHO(servo_index);
            SERIAL_ECHOLN(" out of range");
          }
        }
        else if (servo_index >= 0) {
          SERIAL_PROTOCOL(MSG_OK);
          SERIAL_PROTOCOL(" Servo ");
          SERIAL_PROTOCOL(servo_index);
          SERIAL_PROTOCOL(": ");
          SERIAL_PROTOCOL(servos[servo_index].read());
          SERIAL_PROTOCOLLN("");
        }
      }
      break;
    #endif // NUM_SERVOS > 0

    #if (LARGE_FLASH == true && ( BEEPER > 0 || defined(ULTRALCD) || defined(LCD_USE_I2C_BUZZER)))
    case 300: // M300
    {
      int beepS = code_seen('S') ? code_value() : 110;
      int beepP = code_seen('P') ? code_value() : 1000;
      if (beepS > 0)
      {
        #if BEEPER > 0
          tone(BEEPER, beepS);
          delay(beepP);
          noTone(BEEPER);
        #elif defined(ULTRALCD)
		  lcd_buzz(beepS, beepP);
		#elif defined(LCD_USE_I2C_BUZZER)
		  lcd_buzz(beepP, beepS);
        #endif
      }
      else
      {
        delay(beepP);
      }
    }
    break;
    #endif // M300

    #ifdef PIDTEMP
	case 301: // M301
	{

		// multi-extruder PID patch: M301 updates or prints a single extruder's PID values
		// default behaviour (omitting E parameter) is to update for extruder 0 only
		int e = 0; // extruder being updated
		if (code_seen('E'))
		{
			e = (int)code_value();
		}
		if (e < EXTRUDERS) // catch bad input value
		{

			if (code_seen('P')) PID_PARAM(Kp,e) = code_value();
			if (code_seen('I')) PID_PARAM(Ki,e) = scalePID_i(code_value());
			if (code_seen('D')) PID_PARAM(Kd,e) = scalePID_d(code_value());
			#ifdef PID_ADD_EXTRUSION_RATE
			if (code_seen('C')) PID_PARAM(Kc,e) = code_value();
			#endif			

			updatePID();
			SERIAL_PROTOCOL(MSG_OK);
            #ifdef PID_PARAMS_PER_EXTRUDER
			  SERIAL_PROTOCOL(" e:"); // specify extruder in serial output
			  SERIAL_PROTOCOL(e);
            #endif // PID_PARAMS_PER_EXTRUDER
			SERIAL_PROTOCOL(" p:");
			SERIAL_PROTOCOL(PID_PARAM(Kp,e));
			SERIAL_PROTOCOL(" i:");
			SERIAL_PROTOCOL(unscalePID_i(PID_PARAM(Ki,e)));
			SERIAL_PROTOCOL(" d:");
			SERIAL_PROTOCOL(unscalePID_d(PID_PARAM(Kd,e)));
			#ifdef PID_ADD_EXTRUSION_RATE
			SERIAL_PROTOCOL(" c:");
			//Kc does not have scaling applied above, or in resetting defaults
			SERIAL_PROTOCOL(PID_PARAM(Kc,e));
			#endif
			SERIAL_PROTOCOLLN("");
		
		}
		else
		{
			SERIAL_ECHO_START;
			SERIAL_ECHOLN(MSG_INVALID_EXTRUDER);
		}

      }
      break;
    #endif //PIDTEMP
    #ifdef PIDTEMPBED
    case 304: // M304
      {
        if(code_seen('P')) bedKp = code_value();
        if(code_seen('I')) bedKi = scalePID_i(code_value());
        if(code_seen('D')) bedKd = scalePID_d(code_value());

        updatePID();
        SERIAL_PROTOCOL(MSG_OK);
        SERIAL_PROTOCOL(" p:");
        SERIAL_PROTOCOL(bedKp);
        SERIAL_PROTOCOL(" i:");
        SERIAL_PROTOCOL(unscalePID_i(bedKi));
        SERIAL_PROTOCOL(" d:");
        SERIAL_PROTOCOL(unscalePID_d(bedKd));
        SERIAL_PROTOCOLLN("");
      }
      break;
    #endif //PIDTEMP
    case 240: // M240  Triggers a camera by emulating a Canon RC-1 : http://www.doc-diy.net/photo/rc-1_hacked/
     {
     	#ifdef CHDK
       
         SET_OUTPUT(CHDK);
         WRITE(CHDK, HIGH);
         chdkHigh = millis();
         chdkActive = true;
       
       #else
     	
      	#if defined(PHOTOGRAPH_PIN) && PHOTOGRAPH_PIN > -1
	const uint8_t NUM_PULSES=16;
	const float PULSE_LENGTH=0.01524;
	for(int i=0; i < NUM_PULSES; i++) {
        WRITE(PHOTOGRAPH_PIN, HIGH);
        _delay_ms(PULSE_LENGTH);
        WRITE(PHOTOGRAPH_PIN, LOW);
        _delay_ms(PULSE_LENGTH);
        }
        delay(7.33);
        for(int i=0; i < NUM_PULSES; i++) {
        WRITE(PHOTOGRAPH_PIN, HIGH);
        _delay_ms(PULSE_LENGTH);
        WRITE(PHOTOGRAPH_PIN, LOW);
        _delay_ms(PULSE_LENGTH);
        }
      	#endif
      #endif //chdk end if
     }
    break;
#ifdef DOGLCD
    case 250: // M250  Set LCD contrast value: C<value> (value 0..63)
     {
	  if (code_seen('C')) {
	   lcd_setcontrast( ((int)code_value())&63 );
          }
          SERIAL_PROTOCOLPGM("lcd contrast value: ");
          SERIAL_PROTOCOL(lcd_contrast);
          SERIAL_PROTOCOLLN("");
     }
    break;
#endif
    #ifdef PREVENT_DANGEROUS_EXTRUDE
    case 302: // allow cold extrudes, or set the minimum extrude temperature
    {
	  float temp = .0;
	  if (code_seen('S')) temp=code_value();
      set_extrude_min_temp(temp);
    }
    break;
	#endif
    case 303: // M303 PID autotune
    {
      float temp = 150.0;
      int e=0;
      int c=5;
      if (code_seen('E')) e=code_value();
        if (e<0)
          temp=70;
      if (code_seen('S')) temp=code_value();
      if (code_seen('C')) c=code_value();
      PID_autotune(temp, e, c);
    }
    break;
	#ifdef SCARA
	case 360:  // M360 SCARA Theta pos1
      SERIAL_ECHOLN(" Cal: Theta 0 ");
      //SoftEndsEnabled = false;              // Ignore soft endstops during calibration
      //SERIAL_ECHOLN(" Soft endstops disabled ");
      if(Stopped == false) {
        //get_coordinates(); // For X Y Z E F
        delta[X_AXIS] = 0;
        delta[Y_AXIS] = 120;
        calculate_SCARA_forward_Transform(delta);
        destination[X_AXIS] = delta[X_AXIS]/axis_scaling[X_AXIS];
        destination[Y_AXIS] = delta[Y_AXIS]/axis_scaling[Y_AXIS];
        
        prepare_move();
        //ClearToSend();
        return;
      }
    break;

    case 361:  // SCARA Theta pos2
      SERIAL_ECHOLN(" Cal: Theta 90 ");
      //SoftEndsEnabled = false;              // Ignore soft endstops during calibration
      //SERIAL_ECHOLN(" Soft endstops disabled ");
      if(Stopped == false) {
        //get_coordinates(); // For X Y Z E F
        delta[X_AXIS] = 90;
        delta[Y_AXIS] = 130;
        calculate_SCARA_forward_Transform(delta);
        destination[X_AXIS] = delta[X_AXIS]/axis_scaling[X_AXIS];
        destination[Y_AXIS] = delta[Y_AXIS]/axis_scaling[Y_AXIS];
        
        prepare_move();
        //ClearToSend();
        return;
      }
    break;
    case 362:  // SCARA Psi pos1
      SERIAL_ECHOLN(" Cal: Psi 0 ");
      //SoftEndsEnabled = false;              // Ignore soft endstops during calibration
      //SERIAL_ECHOLN(" Soft endstops disabled ");
      if(Stopped == false) {
        //get_coordinates(); // For X Y Z E F
        delta[X_AXIS] = 60;
        delta[Y_AXIS] = 180;
        calculate_SCARA_forward_Transform(delta);
        destination[X_AXIS] = delta[X_AXIS]/axis_scaling[X_AXIS];
        destination[Y_AXIS] = delta[Y_AXIS]/axis_scaling[Y_AXIS];
        
        prepare_move();
        //ClearToSend();
        return;
      }
    break;
    case 363:  // SCARA Psi pos2
      SERIAL_ECHOLN(" Cal: Psi 90 ");
      //SoftEndsEnabled = false;              // Ignore soft endstops during calibration
      //SERIAL_ECHOLN(" Soft endstops disabled ");
      if(Stopped == false) {
        //get_coordinates(); // For X Y Z E F
        delta[X_AXIS] = 50;
        delta[Y_AXIS] = 90;
        calculate_SCARA_forward_Transform(delta);
        destination[X_AXIS] = delta[X_AXIS]/axis_scaling[X_AXIS];
        destination[Y_AXIS] = delta[Y_AXIS]/axis_scaling[Y_AXIS];
        
        prepare_move();
        //ClearToSend();
        return;
      }
    break;
    case 364:  // SCARA Psi pos3 (90 deg to Theta)
      SERIAL_ECHOLN(" Cal: Theta-Psi 90 ");
     // SoftEndsEnabled = false;              // Ignore soft endstops during calibration
      //SERIAL_ECHOLN(" Soft endstops disabled ");
      if(Stopped == false) {
        //get_coordinates(); // For X Y Z E F
        delta[X_AXIS] = 45;
        delta[Y_AXIS] = 135;
        calculate_SCARA_forward_Transform(delta);
        destination[X_AXIS] = delta[X_AXIS]/axis_scaling[X_AXIS];
        destination[Y_AXIS] = delta[Y_AXIS]/axis_scaling[Y_AXIS]; 
        
        prepare_move();
        //ClearToSend();
        return;
      }
    break;
    case 365: // M364  Set SCARA scaling for X Y Z
      for(int8_t i=0; i < 3; i++) 
      {
        if(code_seen(axis_codes[i])) 
        {
          
            axis_scaling[i] = code_value();
          
        }
      }
      break;
	#endif
    case 400: // M400 finish all moves
    {
      st_synchronize();
    }
    break;
#if defined(ENABLE_AUTO_BED_LEVELING) && defined(SERVO_ENDSTOPS) && not defined(Z_PROBE_SLED)
    case 401:
    {
        engage_z_probe();    // Engage Z Servo endstop if available
    }
    break;

    case 402:
    {
        retract_z_probe();    // Retract Z Servo endstop if enabled
    }
    break;
#endif

#ifdef FILAMENT_SENSOR
case 404:  //M404 Enter the nominal filament width (3mm, 1.75mm ) N<3.0> or display nominal filament width 
    {
    #if (FILWIDTH_PIN > -1) 
    if(code_seen('N')) filament_width_nominal=code_value();
    else{
    SERIAL_PROTOCOLPGM("Filament dia (nominal mm):"); 
    SERIAL_PROTOCOLLN(filament_width_nominal); 
    }
    #endif
    }
    break; 
    
    case 405:  //M405 Turn on filament sensor for control 
    {
    
    
    if(code_seen('D')) meas_delay_cm=code_value();
       
       if(meas_delay_cm> MAX_MEASUREMENT_DELAY)
       	meas_delay_cm = MAX_MEASUREMENT_DELAY;
    
       if(delay_index2 == -1)  //initialize the ring buffer if it has not been done since startup
    	   {
    	   int temp_ratio = widthFil_to_size_ratio(); 
       	    
       	    for (delay_index1=0; delay_index1<(MAX_MEASUREMENT_DELAY+1); ++delay_index1 ){
       	              measurement_delay[delay_index1]=temp_ratio-100;  //subtract 100 to scale within a signed byte
       	        }
       	    delay_index1=0;
       	    delay_index2=0;	
    	   }
    
    filament_sensor = true ; 
    
    //SERIAL_PROTOCOLPGM("Filament dia (measured mm):"); 
    //SERIAL_PROTOCOL(filament_width_meas); 
    //SERIAL_PROTOCOLPGM("Extrusion ratio(%):"); 
    //SERIAL_PROTOCOL(extrudemultiply); 
    } 
    break; 
    
    case 406:  //M406 Turn off filament sensor for control 
    {      
    filament_sensor = false ; 
    } 
    break; 
  
    case 407:   //M407 Display measured filament diameter 
    { 
     
    
    
    SERIAL_PROTOCOLPGM("Filament dia (measured mm):"); 
    SERIAL_PROTOCOLLN(filament_width_meas);   
    } 
    break; 
    #endif
    




    case 500: // M500 Store settings in EEPROM
    {
        Config_StoreSettings();
    }
    break;
    case 501: // M501 Read settings from EEPROM
    {
        Config_RetrieveSettings();
    }
    break;
    case 502: // M502 Revert to default settings
    {
        Config_ResetDefault();
    }
    break;
    case 503: // M503 print settings currently in memory
    {
        Config_PrintSettings(code_seen('S') && code_value == 0);
    }
    break;
    #ifdef ABORT_ON_ENDSTOP_HIT_FEATURE_ENABLED
    case 540:
    {
        if(code_seen('S')) abort_on_endstop_hit = code_value() > 0;
    }
    break;
    #endif

    #ifdef CUSTOM_M_CODE_SET_Z_PROBE_OFFSET
    case CUSTOM_M_CODE_SET_Z_PROBE_OFFSET:
    {
      float value;
      if (code_seen('Z'))
      {
        value = code_value();
        if ((Z_PROBE_OFFSET_RANGE_MIN <= value) && (value <= Z_PROBE_OFFSET_RANGE_MAX))
        {
          zprobe_zoffset = -value; // compare w/ line 278 of ConfigurationStore.cpp
          SERIAL_ECHO_START;
          SERIAL_ECHOLNPGM(MSG_ZPROBE_ZOFFSET " " MSG_OK);
          SERIAL_PROTOCOLLN("");
        }
        else
        {
          SERIAL_ECHO_START;
          SERIAL_ECHOPGM(MSG_ZPROBE_ZOFFSET);
          SERIAL_ECHOPGM(MSG_Z_MIN);
          SERIAL_ECHO(Z_PROBE_OFFSET_RANGE_MIN);
          SERIAL_ECHOPGM(MSG_Z_MAX);
          SERIAL_ECHO(Z_PROBE_OFFSET_RANGE_MAX);
          SERIAL_PROTOCOLLN("");
        }
      }
      else
      {
          SERIAL_ECHO_START;
          SERIAL_ECHOLNPGM(MSG_ZPROBE_ZOFFSET " : ");
          SERIAL_ECHO(-zprobe_zoffset);
          SERIAL_PROTOCOLLN("");
      }
      break;
    }
    #endif // CUSTOM_M_CODE_SET_Z_PROBE_OFFSET

    #ifdef FILAMENTCHANGEENABLE
    case 600: //Pause for filament change X[pos] Y[pos] Z[relative lift] E[initial retract] L[later retract distance for removal]
    {
        float target[NUM_AXIS], lastpos[NUM_AXIS], fr60 = feedrate/60;
        for (int i=0; i<NUM_AXIS; i++)
          target[i] = lastpos[i] = current_position[i];

        #define BASICPLAN plan_buffer_line(target[X_AXIS], target[Y_AXIS], target[Z_AXIS], target[E_AXIS], fr60, active_extruder);
        #ifdef DELTA
          #define RUNPLAN calculate_delta(target); BASICPLAN
        #else
          #define RUNPLAN BASICPLAN
        #endif

        //retract by E
        if(code_seen('E'))
        {
          target[E_AXIS]+= code_value();
        }
        else
        {
          #ifdef FILAMENTCHANGE_FIRSTRETRACT
            target[E_AXIS]+= FILAMENTCHANGE_FIRSTRETRACT ;
          #endif
        }
        RUNPLAN;

        //lift Z
        if(code_seen('Z'))
        {
          target[Z_AXIS]+= code_value();
        }
        else
        {
          #ifdef FILAMENTCHANGE_ZADD
            target[Z_AXIS]+= FILAMENTCHANGE_ZADD ;
          #endif
        }
        RUNPLAN;

        //move xy
        if(code_seen('X'))
        {
          target[X_AXIS]= code_value();
        }
        else
        {
          #ifdef FILAMENTCHANGE_XPOS
            target[X_AXIS]= FILAMENTCHANGE_XPOS ;
          #endif
        }
        if(code_seen('Y'))
        {
          target[Y_AXIS]= code_value();
        }
        else
        {
          #ifdef FILAMENTCHANGE_YPOS
            target[Y_AXIS]= FILAMENTCHANGE_YPOS ;
          #endif
        }

        RUNPLAN;

        if(code_seen('L'))
        {
          target[E_AXIS]+= code_value();
        }
        else
        {
          #ifdef FILAMENTCHANGE_FINALRETRACT
            target[E_AXIS]+= FILAMENTCHANGE_FINALRETRACT ;
          #endif
        }

        RUNPLAN;

        //finish moves
        st_synchronize();
        //disable extruder steppers so filament can be removed
        disable_e0();
        disable_e1();
        disable_e2();
        delay(100);
        LCD_ALERTMESSAGEPGM(MSG_FILAMENTCHANGE);
        uint8_t cnt=0;
        while(!lcd_clicked()){
          cnt++;
          manage_heater();
          manage_inactivity(true);
          lcd_update();
          if(cnt==0)
          {
          #if BEEPER > 0
            SET_OUTPUT(BEEPER);

            WRITE(BEEPER,HIGH);
            delay(3);
            WRITE(BEEPER,LOW);
            delay(3);
          #else
			#if !defined(LCD_FEEDBACK_FREQUENCY_HZ) || !defined(LCD_FEEDBACK_FREQUENCY_DURATION_MS)
              lcd_buzz(1000/6,100);
			#else
			  lcd_buzz(LCD_FEEDBACK_FREQUENCY_DURATION_MS,LCD_FEEDBACK_FREQUENCY_HZ);
			#endif
          #endif
          }
        }

        //return to normal
        if(code_seen('L'))
        {
          target[E_AXIS]+= -code_value();
        }
        else
        {
          #ifdef FILAMENTCHANGE_FINALRETRACT
            target[E_AXIS]+=(-1)*FILAMENTCHANGE_FINALRETRACT ;
          #endif
        }
        current_position[E_AXIS]=target[E_AXIS]; //the long retract of L is compensated by manual filament feeding
        plan_set_e_position(current_position[E_AXIS]);

        RUNPLAN; //should do nothing

        #ifdef DELTA
          calculate_delta(lastpos);
          plan_buffer_line(delta[X_AXIS], delta[Y_AXIS], delta[Z_AXIS], target[E_AXIS], fr60, active_extruder); //move xyz back
          plan_buffer_line(delta[X_AXIS], delta[Y_AXIS], delta[Z_AXIS], lastpos[E_AXIS], fr60, active_extruder); //final untretract
        #else
          plan_buffer_line(lastpos[X_AXIS], lastpos[Y_AXIS], target[Z_AXIS], target[E_AXIS], fr60, active_extruder); //move xy back
          plan_buffer_line(lastpos[X_AXIS], lastpos[Y_AXIS], lastpos[Z_AXIS], target[E_AXIS], fr60, active_extruder); //move z back
          plan_buffer_line(lastpos[X_AXIS], lastpos[Y_AXIS], lastpos[Z_AXIS], lastpos[E_AXIS], fr60, active_extruder); //final untretract
        #endif
    }
    break;
    #endif //FILAMENTCHANGEENABLE
    #ifdef DUAL_X_CARRIAGE
    case 605: // Set dual x-carriage movement mode:
              //    M605 S0: Full control mode. The slicer has full control over x-carriage movement
              //    M605 S1: Auto-park mode. The inactive head will auto park/unpark without slicer involvement
              //    M605 S2 [Xnnn] [Rmmm]: Duplication mode. The second extruder will duplicate the first with nnn
              //                         millimeters x-offset and an optional differential hotend temperature of
              //                         mmm degrees. E.g., with "M605 S2 X100 R2" the second extruder will duplicate
              //                         the first with a spacing of 100mm in the x direction and 2 degrees hotter.
              //
              //    Note: the X axis should be homed after changing dual x-carriage mode.
    {
        st_synchronize();

        if (code_seen('S'))
          dual_x_carriage_mode = code_value();

        if (dual_x_carriage_mode == DXC_DUPLICATION_MODE)
        {
          if (code_seen('X'))
            duplicate_extruder_x_offset = max(code_value(),X2_MIN_POS - x_home_pos(0));

          if (code_seen('R'))
            duplicate_extruder_temp_offset = code_value();

          SERIAL_ECHO_START;
          SERIAL_ECHOPGM(MSG_HOTEND_OFFSET);
          SERIAL_ECHO(" ");
          SERIAL_ECHO(extruder_offset[X_AXIS][0]);
          SERIAL_ECHO(",");
          SERIAL_ECHO(extruder_offset[Y_AXIS][0]);
          SERIAL_ECHO(" ");
          SERIAL_ECHO(duplicate_extruder_x_offset);
          SERIAL_ECHO(",");
          SERIAL_ECHOLN(extruder_offset[Y_AXIS][1]);
        }
        else if (dual_x_carriage_mode != DXC_FULL_CONTROL_MODE && dual_x_carriage_mode != DXC_AUTO_PARK_MODE)
        {
          dual_x_carriage_mode = DEFAULT_DUAL_X_CARRIAGE_MODE;
        }

        active_extruder_parked = false;
        extruder_duplication_enabled = false;
        delayed_move_time = 0;
    }
    break;
    #endif //DUAL_X_CARRIAGE

    case 907: // M907 Set digital trimpot motor current using axis codes.
    {
      #if defined(DIGIPOTSS_PIN) && DIGIPOTSS_PIN > -1
        for(int i=0;i<NUM_AXIS;i++) if(code_seen(axis_codes[i])) digipot_current(i,code_value());
        if(code_seen('B')) digipot_current(4,code_value());
        if(code_seen('S')) for(int i=0;i<=4;i++) digipot_current(i,code_value());
      #endif
      #ifdef MOTOR_CURRENT_PWM_XY_PIN
        if(code_seen('X')) digipot_current(0, code_value());
      #endif
      #ifdef MOTOR_CURRENT_PWM_Z_PIN
        if(code_seen('Z')) digipot_current(1, code_value());
      #endif
      #ifdef MOTOR_CURRENT_PWM_E_PIN
        if(code_seen('E')) digipot_current(2, code_value());
      #endif
      #ifdef DIGIPOT_I2C
        // this one uses actual amps in floating point
        for(int i=0;i<NUM_AXIS;i++) if(code_seen(axis_codes[i])) digipot_i2c_set_current(i, code_value());
        // for each additional extruder (named B,C,D,E..., channels 4,5,6,7...)
        for(int i=NUM_AXIS;i<DIGIPOT_I2C_NUM_CHANNELS;i++) if(code_seen('B'+i-NUM_AXIS)) digipot_i2c_set_current(i, code_value());
      #endif
    }
    break;
    case 908: // M908 Control digital trimpot directly.
    {
      #if defined(DIGIPOTSS_PIN) && DIGIPOTSS_PIN > -1
        uint8_t channel,current;
        if(code_seen('P')) channel=code_value();
        if(code_seen('S')) current=code_value();
        digitalPotWrite(channel, current);
      #endif
    }
    break;
    case 350: // M350 Set microstepping mode. Warning: Steps per unit remains unchanged. S code sets stepping mode for all drivers.
    {
      #if defined(X_MS1_PIN) && X_MS1_PIN > -1
        if(code_seen('S')) for(int i=0;i<=4;i++) microstep_mode(i,code_value());
        for(int i=0;i<NUM_AXIS;i++) if(code_seen(axis_codes[i])) microstep_mode(i,(uint8_t)code_value());
        if(code_seen('B')) microstep_mode(4,code_value());
        microstep_readings();
      #endif
    }
    break;
    case 351: // M351 Toggle MS1 MS2 pins directly, S# determines MS1 or MS2, X# sets the pin high/low.
    {
      #if defined(X_MS1_PIN) && X_MS1_PIN > -1
      if(code_seen('S')) switch((int)code_value())
      {
        case 1:
          for(int i=0;i<NUM_AXIS;i++) if(code_seen(axis_codes[i])) microstep_ms(i,code_value(),-1);
          if(code_seen('B')) microstep_ms(4,code_value(),-1);
          break;
        case 2:
          for(int i=0;i<NUM_AXIS;i++) if(code_seen(axis_codes[i])) microstep_ms(i,-1,code_value());
          if(code_seen('B')) microstep_ms(4,-1,code_value());
          break;
      }
      microstep_readings();
      #endif
    }
    break;
    case 999: // M999: Restart after being stopped
      Stopped = false;
      lcd_reset_alert_level();
      gcode_LastN = Stopped_gcode_LastN;
      FlushSerialRequestResend();
    break;
    }
  }

  else if(code_seen('T'))
  {
    tmp_extruder = code_value();
    if(tmp_extruder >= EXTRUDERS) {
      SERIAL_ECHO_START;
      SERIAL_ECHO("T");
      SERIAL_ECHO(tmp_extruder);
      SERIAL_ECHOLN(MSG_INVALID_EXTRUDER);
    }
    else {
      boolean make_move = false;
      if(code_seen('F')) {
        make_move = true;
        next_feedrate = code_value();
        if(next_feedrate > 0.0) {
          feedrate = next_feedrate;
        }
      }
      #if EXTRUDERS > 1
      if(tmp_extruder != active_extruder) {
        // Save current position to return to after applying extruder offset
        memcpy(destination, current_position, sizeof(destination));
      #ifdef DUAL_X_CARRIAGE
        if (dual_x_carriage_mode == DXC_AUTO_PARK_MODE && Stopped == false &&
            (delayed_move_time != 0 || current_position[X_AXIS] != x_home_pos(active_extruder)))
        {
          // Park old head: 1) raise 2) move to park position 3) lower
          plan_buffer_line(current_position[X_AXIS], current_position[Y_AXIS], current_position[Z_AXIS] + TOOLCHANGE_PARK_ZLIFT,
                current_position[E_AXIS], max_feedrate[Z_AXIS], active_extruder);
          plan_buffer_line(x_home_pos(active_extruder), current_position[Y_AXIS], current_position[Z_AXIS] + TOOLCHANGE_PARK_ZLIFT,
                current_position[E_AXIS], max_feedrate[X_AXIS], active_extruder);
          plan_buffer_line(x_home_pos(active_extruder), current_position[Y_AXIS], current_position[Z_AXIS],
                current_position[E_AXIS], max_feedrate[Z_AXIS], active_extruder);
          st_synchronize();
        }

        // apply Y & Z extruder offset (x offset is already used in determining home pos)
        current_position[Y_AXIS] = current_position[Y_AXIS] -
                     extruder_offset[Y_AXIS][active_extruder] +
                     extruder_offset[Y_AXIS][tmp_extruder];
        current_position[Z_AXIS] = current_position[Z_AXIS] -
                     extruder_offset[Z_AXIS][active_extruder] +
                     extruder_offset[Z_AXIS][tmp_extruder];

        active_extruder = tmp_extruder;

        // This function resets the max/min values - the current position may be overwritten below.
        axis_is_at_home(X_AXIS);

        if (dual_x_carriage_mode == DXC_FULL_CONTROL_MODE)
        {
          current_position[X_AXIS] = inactive_extruder_x_pos;
          inactive_extruder_x_pos = destination[X_AXIS];
        }
        else if (dual_x_carriage_mode == DXC_DUPLICATION_MODE)
        {
          active_extruder_parked = (active_extruder == 0); // this triggers the second extruder to move into the duplication position
          if (active_extruder == 0 || active_extruder_parked)
            current_position[X_AXIS] = inactive_extruder_x_pos;
          else
            current_position[X_AXIS] = destination[X_AXIS] + duplicate_extruder_x_offset;
          inactive_extruder_x_pos = destination[X_AXIS];
          extruder_duplication_enabled = false;
        }
        else
        {
          // record raised toolhead position for use by unpark
          memcpy(raised_parked_position, current_position, sizeof(raised_parked_position));
          raised_parked_position[Z_AXIS] += TOOLCHANGE_UNPARK_ZLIFT;
          active_extruder_parked = true;
          delayed_move_time = 0;
        }
      #else
        // Offset extruder (only by XY)
        int i;
        for(i = 0; i < 2; i++) {
           current_position[i] = current_position[i] -
                                 extruder_offset[i][active_extruder] +
                                 extruder_offset[i][tmp_extruder];
        }
        // Set the new active extruder and position
        active_extruder = tmp_extruder;
      #endif //else DUAL_X_CARRIAGE
#ifdef DELTA 

  calculate_delta(current_position); // change cartesian kinematic  to  delta kinematic;
   //sent position to plan_set_position();
  plan_set_position(delta[X_AXIS], delta[Y_AXIS], delta[Z_AXIS],current_position[E_AXIS]);
            
#else
        plan_set_position(current_position[X_AXIS], current_position[Y_AXIS], current_position[Z_AXIS], current_position[E_AXIS]);

#endif
        // Move to the old position if 'F' was in the parameters
        if(make_move && Stopped == false) {
           prepare_move();
        }
      }
      #endif
      SERIAL_ECHO_START;
      SERIAL_ECHO(MSG_ACTIVE_EXTRUDER);
      SERIAL_PROTOCOLLN((int)active_extruder);
    }
  }

  else
  {
    SERIAL_ECHO_START;
    SERIAL_ECHOPGM(MSG_UNKNOWN_COMMAND);
    SERIAL_ECHO(cmdbuffer[bufindr]);
    SERIAL_ECHOLNPGM("\"");
  }

  ClearToSend();
}

void FlushSerialRequestResend()
{
  //char cmdbuffer[bufindr][100]="Resend:";
  MYSERIAL.flush();
  SERIAL_PROTOCOLPGM(MSG_RESEND);
  SERIAL_PROTOCOLLN(gcode_LastN + 1);
  ClearToSend();
}

void ClearToSend()
{
  previous_millis_cmd = millis();
  #ifdef SDSUPPORT
  if(fromsd[bufindr])
    return;
  #endif //SDSUPPORT
  SERIAL_PROTOCOLLNPGM(MSG_OK);
}

void get_coordinates()
{
  bool seen[4]={false,false,false,false};
  for(int8_t i=0; i < NUM_AXIS; i++) {
    if(code_seen(axis_codes[i]))
    {
      destination[i] = (float)code_value() + (axis_relative_modes[i] || relative_mode)*current_position[i];
      seen[i]=true;
    }
    else destination[i] = current_position[i]; //Are these else lines really needed?
  }
  if(code_seen('F')) {
    next_feedrate = code_value();
    if(next_feedrate > 0.0) feedrate = next_feedrate;
  }
}

void get_arc_coordinates()
{
#ifdef SF_ARC_FIX
   bool relative_mode_backup = relative_mode;
   relative_mode = true;
#endif
   get_coordinates();
#ifdef SF_ARC_FIX
   relative_mode=relative_mode_backup;
#endif

   if(code_seen('I')) {
     offset[0] = code_value();
   }
   else {
     offset[0] = 0.0;
   }
   if(code_seen('J')) {
     offset[1] = code_value();
   }
   else {
     offset[1] = 0.0;
   }
}

void clamp_to_software_endstops(float target[3])
{
  if (min_software_endstops) {
    if (target[X_AXIS] < min_pos[X_AXIS]) target[X_AXIS] = min_pos[X_AXIS];
    if (target[Y_AXIS] < min_pos[Y_AXIS]) target[Y_AXIS] = min_pos[Y_AXIS];
    
    float negative_z_offset = 0;
    #ifdef ENABLE_AUTO_BED_LEVELING
      if (Z_PROBE_OFFSET_FROM_EXTRUDER < 0) negative_z_offset = negative_z_offset + Z_PROBE_OFFSET_FROM_EXTRUDER;
      if (add_homing[Z_AXIS] < 0) negative_z_offset = negative_z_offset + add_homing[Z_AXIS];
    #endif
    
    if (target[Z_AXIS] < min_pos[Z_AXIS]+negative_z_offset) target[Z_AXIS] = min_pos[Z_AXIS]+negative_z_offset;
  }

  if (max_software_endstops) {
    if (target[X_AXIS] > max_pos[X_AXIS]) target[X_AXIS] = max_pos[X_AXIS];
    if (target[Y_AXIS] > max_pos[Y_AXIS]) target[Y_AXIS] = max_pos[Y_AXIS];
    if (target[Z_AXIS] > max_pos[Z_AXIS]) target[Z_AXIS] = max_pos[Z_AXIS];
  }
}

#ifdef DELTA
void recalc_delta_settings(float radius, float diagonal_rod)
{
	 delta_tower1_x= -SIN_60*radius; // front left tower
	 delta_tower1_y= -COS_60*radius;	   
	 delta_tower2_x=  SIN_60*radius; // front right tower
	 delta_tower2_y= -COS_60*radius;	   
	 delta_tower3_x= 0.0;                  // back middle tower
	 delta_tower3_y= radius;
	 delta_diagonal_rod_2= sq(diagonal_rod);
}

void calculate_delta(float cartesian[3])
{
  delta[X_AXIS] = sqrt(delta_diagonal_rod_2
                       - sq(delta_tower1_x-cartesian[X_AXIS])
                       - sq(delta_tower1_y-cartesian[Y_AXIS])
                       ) + cartesian[Z_AXIS];
  delta[Y_AXIS] = sqrt(delta_diagonal_rod_2
                       - sq(delta_tower2_x-cartesian[X_AXIS])
                       - sq(delta_tower2_y-cartesian[Y_AXIS])
                       ) + cartesian[Z_AXIS];
  delta[Z_AXIS] = sqrt(delta_diagonal_rod_2
                       - sq(delta_tower3_x-cartesian[X_AXIS])
                       - sq(delta_tower3_y-cartesian[Y_AXIS])
                       ) + cartesian[Z_AXIS];
  /*
  SERIAL_ECHOPGM("cartesian x="); SERIAL_ECHO(cartesian[X_AXIS]);
  SERIAL_ECHOPGM(" y="); SERIAL_ECHO(cartesian[Y_AXIS]);
  SERIAL_ECHOPGM(" z="); SERIAL_ECHOLN(cartesian[Z_AXIS]);

  SERIAL_ECHOPGM("delta x="); SERIAL_ECHO(delta[X_AXIS]);
  SERIAL_ECHOPGM(" y="); SERIAL_ECHO(delta[Y_AXIS]);
  SERIAL_ECHOPGM(" z="); SERIAL_ECHOLN(delta[Z_AXIS]);
  */
}
#endif

void prepare_move()
{
  clamp_to_software_endstops(destination);
  previous_millis_cmd = millis();
  
  #ifdef SCARA //for now same as delta-code

float difference[NUM_AXIS];
for (int8_t i=0; i < NUM_AXIS; i++) {
	difference[i] = destination[i] - current_position[i];
}

float cartesian_mm = sqrt(	sq(difference[X_AXIS]) +
							sq(difference[Y_AXIS]) +
							sq(difference[Z_AXIS]));
if (cartesian_mm < 0.000001) { cartesian_mm = abs(difference[E_AXIS]); }
if (cartesian_mm < 0.000001) { return; }
float seconds = 6000 * cartesian_mm / feedrate / feedmultiply;
int steps = max(1, int(scara_segments_per_second * seconds));
 //SERIAL_ECHOPGM("mm="); SERIAL_ECHO(cartesian_mm);
 //SERIAL_ECHOPGM(" seconds="); SERIAL_ECHO(seconds);
 //SERIAL_ECHOPGM(" steps="); SERIAL_ECHOLN(steps);
for (int s = 1; s <= steps; s++) {
	float fraction = float(s) / float(steps);
	for(int8_t i=0; i < NUM_AXIS; i++) {
		destination[i] = current_position[i] + difference[i] * fraction;
	}

	
	calculate_delta(destination);
         //SERIAL_ECHOPGM("destination[X_AXIS]="); SERIAL_ECHOLN(destination[X_AXIS]);
         //SERIAL_ECHOPGM("destination[Y_AXIS]="); SERIAL_ECHOLN(destination[Y_AXIS]);
         //SERIAL_ECHOPGM("destination[Z_AXIS]="); SERIAL_ECHOLN(destination[Z_AXIS]);
         //SERIAL_ECHOPGM("delta[X_AXIS]="); SERIAL_ECHOLN(delta[X_AXIS]);
         //SERIAL_ECHOPGM("delta[Y_AXIS]="); SERIAL_ECHOLN(delta[Y_AXIS]);
         //SERIAL_ECHOPGM("delta[Z_AXIS]="); SERIAL_ECHOLN(delta[Z_AXIS]);
         
	plan_buffer_line(delta[X_AXIS], delta[Y_AXIS], delta[Z_AXIS],
	destination[E_AXIS], feedrate*feedmultiply/60/100.0,
	active_extruder);
}
#endif // SCARA
  
#ifdef DELTA
  float difference[NUM_AXIS];
  for (int8_t i=0; i < NUM_AXIS; i++) {
    difference[i] = destination[i] - current_position[i];
  }
  float cartesian_mm = sqrt(sq(difference[X_AXIS]) +
                            sq(difference[Y_AXIS]) +
                            sq(difference[Z_AXIS]));
  if (cartesian_mm < 0.000001) { cartesian_mm = abs(difference[E_AXIS]); }
  if (cartesian_mm < 0.000001) { return; }
  float seconds = 6000 * cartesian_mm / feedrate / feedmultiply;
  int steps = max(1, int(delta_segments_per_second * seconds));
  // SERIAL_ECHOPGM("mm="); SERIAL_ECHO(cartesian_mm);
  // SERIAL_ECHOPGM(" seconds="); SERIAL_ECHO(seconds);
  // SERIAL_ECHOPGM(" steps="); SERIAL_ECHOLN(steps);
  for (int s = 1; s <= steps; s++) {
    float fraction = float(s) / float(steps);
    for(int8_t i=0; i < NUM_AXIS; i++) {
      destination[i] = current_position[i] + difference[i] * fraction;
    }
    calculate_delta(destination);
    plan_buffer_line(delta[X_AXIS], delta[Y_AXIS], delta[Z_AXIS],
                     destination[E_AXIS], feedrate*feedmultiply/60/100.0,
                     active_extruder);
  }
  
#endif // DELTA

#ifdef DUAL_X_CARRIAGE
  if (active_extruder_parked)
  {
    if (dual_x_carriage_mode == DXC_DUPLICATION_MODE && active_extruder == 0)
    {
      // move duplicate extruder into correct duplication position.
      plan_set_position(inactive_extruder_x_pos, current_position[Y_AXIS], current_position[Z_AXIS], current_position[E_AXIS]);
      plan_buffer_line(current_position[X_AXIS] + duplicate_extruder_x_offset, current_position[Y_AXIS], current_position[Z_AXIS],
          current_position[E_AXIS], max_feedrate[X_AXIS], 1);
      plan_set_position(current_position[X_AXIS], current_position[Y_AXIS], current_position[Z_AXIS], current_position[E_AXIS]);
      st_synchronize();
      extruder_duplication_enabled = true;
      active_extruder_parked = false;
    }
    else if (dual_x_carriage_mode == DXC_AUTO_PARK_MODE) // handle unparking of head
    {
      if (current_position[E_AXIS] == destination[E_AXIS])
      {
        // this is a travel move - skit it but keep track of current position (so that it can later
        // be used as start of first non-travel move)
        if (delayed_move_time != 0xFFFFFFFFUL)
        {
          memcpy(current_position, destination, sizeof(current_position));
          if (destination[Z_AXIS] > raised_parked_position[Z_AXIS])
            raised_parked_position[Z_AXIS] = destination[Z_AXIS];
          delayed_move_time = millis();
          return;
        }
      }
      delayed_move_time = 0;
      // unpark extruder: 1) raise, 2) move into starting XY position, 3) lower
      plan_buffer_line(raised_parked_position[X_AXIS], raised_parked_position[Y_AXIS], raised_parked_position[Z_AXIS],    current_position[E_AXIS], max_feedrate[Z_AXIS], active_extruder);
      plan_buffer_line(current_position[X_AXIS], current_position[Y_AXIS], raised_parked_position[Z_AXIS],
          current_position[E_AXIS], min(max_feedrate[X_AXIS],max_feedrate[Y_AXIS]), active_extruder);
      plan_buffer_line(current_position[X_AXIS], current_position[Y_AXIS], current_position[Z_AXIS],
          current_position[E_AXIS], max_feedrate[Z_AXIS], active_extruder);
      active_extruder_parked = false;
    }
  }
#endif //DUAL_X_CARRIAGE

#if ! (defined DELTA || defined SCARA)
  // Do not use feedmultiply for E or Z only moves
  if( (current_position[X_AXIS] == destination [X_AXIS]) && (current_position[Y_AXIS] == destination [Y_AXIS])) {
      plan_buffer_line(destination[X_AXIS], destination[Y_AXIS], destination[Z_AXIS], destination[E_AXIS], feedrate/60, active_extruder);
  }
  else {
    plan_buffer_line(destination[X_AXIS], destination[Y_AXIS], destination[Z_AXIS], destination[E_AXIS], feedrate*feedmultiply/60/100.0, active_extruder);
  }
#endif // !(DELTA || SCARA)

  for(int8_t i=0; i < NUM_AXIS; i++) {
    current_position[i] = destination[i];
  }
}

void prepare_arc_move(char isclockwise) {
  float r = hypot(offset[X_AXIS], offset[Y_AXIS]); // Compute arc radius for mc_arc

  // Trace the arc
  mc_arc(current_position, destination, offset, X_AXIS, Y_AXIS, Z_AXIS, feedrate*feedmultiply/60/100.0, r, isclockwise, active_extruder);

  // As far as the parser is concerned, the position is now == target. In reality the
  // motion control system might still be processing the action and the real tool position
  // in any intermediate location.
  for(int8_t i=0; i < NUM_AXIS; i++) {
    current_position[i] = destination[i];
  }
  previous_millis_cmd = millis();
}

#if defined(CONTROLLERFAN_PIN) && CONTROLLERFAN_PIN > -1

#if defined(FAN_PIN)
  #if CONTROLLERFAN_PIN == FAN_PIN
    #error "You cannot set CONTROLLERFAN_PIN equal to FAN_PIN"
  #endif
#endif

unsigned long lastMotor = 0; //Save the time for when a motor was turned on last
unsigned long lastMotorCheck = 0;

void controllerFan()
{
  if ((millis() - lastMotorCheck) >= 2500) //Not a time critical function, so we only check every 2500ms
  {
    lastMotorCheck = millis();

    if(!READ(X_ENABLE_PIN) || !READ(Y_ENABLE_PIN) || !READ(Z_ENABLE_PIN) || (soft_pwm_bed > 0)
    #if EXTRUDERS > 2
       || !READ(E2_ENABLE_PIN)
    #endif
    #if EXTRUDER > 1
      #if defined(X2_ENABLE_PIN) && X2_ENABLE_PIN > -1
       || !READ(X2_ENABLE_PIN)
      #endif
       || !READ(E1_ENABLE_PIN)
    #endif
       || !READ(E0_ENABLE_PIN)) //If any of the drivers are enabled...
    {
      lastMotor = millis(); //... set time to NOW so the fan will turn on
    }

    if ((millis() - lastMotor) >= (CONTROLLERFAN_SECS*1000UL) || lastMotor == 0) //If the last time any driver was enabled, is longer since than CONTROLLERSEC...
    {
        digitalWrite(CONTROLLERFAN_PIN, 0);
        analogWrite(CONTROLLERFAN_PIN, 0);
    }
    else
    {
        // allows digital or PWM fan output to be used (see M42 handling)
        digitalWrite(CONTROLLERFAN_PIN, CONTROLLERFAN_SPEED);
        analogWrite(CONTROLLERFAN_PIN, CONTROLLERFAN_SPEED);
    }
  }
}
#endif

#ifdef SCARA
void calculate_SCARA_forward_Transform(float f_scara[3])
{
  // Perform forward kinematics, and place results in delta[3]
  // The maths and first version has been done by QHARLEY . Integrated into masterbranch 06/2014 and slightly restructured by Joachim Cerny in June 2014
  
  float x_sin, x_cos, y_sin, y_cos;
  
    //SERIAL_ECHOPGM("f_delta x="); SERIAL_ECHO(f_scara[X_AXIS]);
    //SERIAL_ECHOPGM(" y="); SERIAL_ECHO(f_scara[Y_AXIS]);
  
    x_sin = sin(f_scara[X_AXIS]/SCARA_RAD2DEG) * Linkage_1;
    x_cos = cos(f_scara[X_AXIS]/SCARA_RAD2DEG) * Linkage_1;
    y_sin = sin(f_scara[Y_AXIS]/SCARA_RAD2DEG) * Linkage_2;
    y_cos = cos(f_scara[Y_AXIS]/SCARA_RAD2DEG) * Linkage_2;
   
  //  SERIAL_ECHOPGM(" x_sin="); SERIAL_ECHO(x_sin);
  //  SERIAL_ECHOPGM(" x_cos="); SERIAL_ECHO(x_cos);
  //  SERIAL_ECHOPGM(" y_sin="); SERIAL_ECHO(y_sin);
  //  SERIAL_ECHOPGM(" y_cos="); SERIAL_ECHOLN(y_cos);
  
    delta[X_AXIS] = x_cos + y_cos + SCARA_offset_x;  //theta
    delta[Y_AXIS] = x_sin + y_sin + SCARA_offset_y;  //theta+phi
	
    //SERIAL_ECHOPGM(" delta[X_AXIS]="); SERIAL_ECHO(delta[X_AXIS]);
    //SERIAL_ECHOPGM(" delta[Y_AXIS]="); SERIAL_ECHOLN(delta[Y_AXIS]);
}  

void calculate_delta(float cartesian[3]){
  //reverse kinematics.
  // Perform reversed kinematics, and place results in delta[3]
  // The maths and first version has been done by QHARLEY . Integrated into masterbranch 06/2014 and slightly restructured by Joachim Cerny in June 2014
  
  float SCARA_pos[2];
  static float SCARA_C2, SCARA_S2, SCARA_K1, SCARA_K2, SCARA_theta, SCARA_psi; 
  
  SCARA_pos[X_AXIS] = cartesian[X_AXIS] * axis_scaling[X_AXIS] - SCARA_offset_x;  //Translate SCARA to standard X Y
  SCARA_pos[Y_AXIS] = cartesian[Y_AXIS] * axis_scaling[Y_AXIS] - SCARA_offset_y;  // With scaling factor.
  
  #if (Linkage_1 == Linkage_2)
    SCARA_C2 = ( ( sq(SCARA_pos[X_AXIS]) + sq(SCARA_pos[Y_AXIS]) ) / (2 * (float)L1_2) ) - 1;
  #else
    SCARA_C2 =   ( sq(SCARA_pos[X_AXIS]) + sq(SCARA_pos[Y_AXIS]) - (float)L1_2 - (float)L2_2 ) / 45000; 
  #endif
  
  SCARA_S2 = sqrt( 1 - sq(SCARA_C2) );
  
  SCARA_K1 = Linkage_1 + Linkage_2 * SCARA_C2;
  SCARA_K2 = Linkage_2 * SCARA_S2;
  
  SCARA_theta = ( atan2(SCARA_pos[X_AXIS],SCARA_pos[Y_AXIS])-atan2(SCARA_K1, SCARA_K2) ) * -1;
  SCARA_psi   =   atan2(SCARA_S2,SCARA_C2);
  
  delta[X_AXIS] = SCARA_theta * SCARA_RAD2DEG;  // Multiply by 180/Pi  -  theta is support arm angle
  delta[Y_AXIS] = (SCARA_theta + SCARA_psi) * SCARA_RAD2DEG;  //       -  equal to sub arm angle (inverted motor)
  delta[Z_AXIS] = cartesian[Z_AXIS];
  
  /*
  SERIAL_ECHOPGM("cartesian x="); SERIAL_ECHO(cartesian[X_AXIS]);
  SERIAL_ECHOPGM(" y="); SERIAL_ECHO(cartesian[Y_AXIS]);
  SERIAL_ECHOPGM(" z="); SERIAL_ECHOLN(cartesian[Z_AXIS]);
  
  SERIAL_ECHOPGM("scara x="); SERIAL_ECHO(SCARA_pos[X_AXIS]);
  SERIAL_ECHOPGM(" y="); SERIAL_ECHOLN(SCARA_pos[Y_AXIS]);
  
  SERIAL_ECHOPGM("delta x="); SERIAL_ECHO(delta[X_AXIS]);
  SERIAL_ECHOPGM(" y="); SERIAL_ECHO(delta[Y_AXIS]);
  SERIAL_ECHOPGM(" z="); SERIAL_ECHOLN(delta[Z_AXIS]);
  
  SERIAL_ECHOPGM("C2="); SERIAL_ECHO(SCARA_C2);
  SERIAL_ECHOPGM(" S2="); SERIAL_ECHO(SCARA_S2);
  SERIAL_ECHOPGM(" Theta="); SERIAL_ECHO(SCARA_theta);
  SERIAL_ECHOPGM(" Psi="); SERIAL_ECHOLN(SCARA_psi);
  SERIAL_ECHOLN(" ");*/
}

#endif

#ifdef TEMP_STAT_LEDS
static bool blue_led = false;
static bool red_led = false;
static uint32_t stat_update = 0;

void handle_status_leds(void) {
  float max_temp = 0.0;
  if(millis() > stat_update) {
    stat_update += 500; // Update every 0.5s
    for (int8_t cur_extruder = 0; cur_extruder < EXTRUDERS; ++cur_extruder) {
       max_temp = max(max_temp, degHotend(cur_extruder));
       max_temp = max(max_temp, degTargetHotend(cur_extruder));
    }
    #if defined(TEMP_BED_PIN) && TEMP_BED_PIN > -1
      max_temp = max(max_temp, degTargetBed());
      max_temp = max(max_temp, degBed());
    #endif
    if((max_temp > 55.0) && (red_led == false)) {
      digitalWrite(STAT_LED_RED, 1);
      digitalWrite(STAT_LED_BLUE, 0);
      red_led = true;
      blue_led = false;
    }
    if((max_temp < 54.0) && (blue_led == false)) {
      digitalWrite(STAT_LED_RED, 0);
      digitalWrite(STAT_LED_BLUE, 1);
      red_led = false;
      blue_led = true;
    }
  }
}
#endif

void manage_inactivity(bool ignore_stepper_queue/*=false*/) //default argument set in Marlin.h
{
	
#if defined(KILL_PIN) && KILL_PIN > -1
	static int killCount = 0;   // make the inactivity button a bit less responsive
   const int KILL_DELAY = 10000;
#endif

#if defined(HOME_PIN) && HOME_PIN > -1
   static int homeDebounceCount = 0;   // poor man's debouncing count
   const int HOME_DEBOUNCE_DELAY = 10000;
#endif
   
	
  if(buflen < (BUFSIZE-1))
    get_command();

  if( (millis() - previous_millis_cmd) >  max_inactive_time )
    if(max_inactive_time)
      kill();
  if(stepper_inactive_time)  {
    if( (millis() - previous_millis_cmd) >  stepper_inactive_time )
    {
      if(blocks_queued() == false && ignore_stepper_queue == false) {
        disable_x();
        disable_y();
        disable_z();
        disable_e0();
        disable_e1();
        disable_e2();
      }
    }
  }
  
  #ifdef CHDK //Check if pin should be set to LOW after M240 set it to HIGH
    if (chdkActive && (millis() - chdkHigh > CHDK_DELAY))
    {
      chdkActive = false;
      WRITE(CHDK, LOW);
    }
  #endif
  
  #if defined(KILL_PIN) && KILL_PIN > -1
    
    // Check if the kill button was pressed and wait just in case it was an accidental
    // key kill key press
    // -------------------------------------------------------------------------------
    if( 0 == READ(KILL_PIN) )
    {
       killCount++;
    }
    else if (killCount > 0)
    {
       killCount--;
    }
    // Exceeded threshold and we can confirm that it was not accidental
    // KILL the machine
    // ----------------------------------------------------------------
    if ( killCount >= KILL_DELAY)
    {
       kill();
    }
  #endif

#if defined(HOME_PIN) && HOME_PIN > -1
    // Check to see if we have to home, use poor man's debouncer
    // ---------------------------------------------------------
    if ( 0 == READ(HOME_PIN) )
    {
       if (homeDebounceCount == 0)
       {
          enquecommands_P((PSTR("G28")));
          homeDebounceCount++;
          LCD_ALERTMESSAGEPGM(MSG_AUTO_HOME);
       }
       else if (homeDebounceCount < HOME_DEBOUNCE_DELAY)
       {
          homeDebounceCount++;
       }
       else
       {
          homeDebounceCount = 0;
       }
    }
#endif
    
  #if defined(CONTROLLERFAN_PIN) && CONTROLLERFAN_PIN > -1
    controllerFan(); //Check if fan should be turned on to cool stepper drivers down
  #endif
  #ifdef EXTRUDER_RUNOUT_PREVENT
    if( (millis() - previous_millis_cmd) >  EXTRUDER_RUNOUT_SECONDS*1000 )
    if(degHotend(active_extruder)>EXTRUDER_RUNOUT_MINTEMP)
    {
     bool oldstatus=READ(E0_ENABLE_PIN);
     enable_e0();
     float oldepos=current_position[E_AXIS];
     float oldedes=destination[E_AXIS];
     plan_buffer_line(destination[X_AXIS], destination[Y_AXIS], destination[Z_AXIS],
                      destination[E_AXIS]+EXTRUDER_RUNOUT_EXTRUDE*EXTRUDER_RUNOUT_ESTEPS/axis_steps_per_unit[E_AXIS],
                      EXTRUDER_RUNOUT_SPEED/60.*EXTRUDER_RUNOUT_ESTEPS/axis_steps_per_unit[E_AXIS], active_extruder);
     current_position[E_AXIS]=oldepos;
     destination[E_AXIS]=oldedes;
     plan_set_e_position(oldepos);
     previous_millis_cmd=millis();
     st_synchronize();
     WRITE(E0_ENABLE_PIN,oldstatus);
    }
  #endif
  #if defined(DUAL_X_CARRIAGE)
    // handle delayed move timeout
    if (delayed_move_time != 0 && (millis() - delayed_move_time) > 1000 && Stopped == false)
    {
      // travel moves have been received so enact them
      delayed_move_time = 0xFFFFFFFFUL; // force moves to be done
      memcpy(destination,current_position,sizeof(destination));
      prepare_move();
    }
  #endif
  #ifdef TEMP_STAT_LEDS
      handle_status_leds();
  #endif
  check_axes_activity();
}

void kill()
{
  cli(); // Stop interrupts
  disable_heater();

  disable_x();
  disable_y();
  disable_z();
  disable_e0();
  disable_e1();
  disable_e2();

#if defined(PS_ON_PIN) && PS_ON_PIN > -1
  pinMode(PS_ON_PIN,INPUT);
#endif
  SERIAL_ERROR_START;
  SERIAL_ERRORLNPGM(MSG_ERR_KILLED);
  LCD_ALERTMESSAGEPGM(MSG_KILLED);
  
  // FMC small patch to update the LCD before ending
  sei();   // enable interrupts
  for ( int i=5; i--; lcd_update())
  {
     delay(200);	
  }
  cli();   // disable interrupts
  suicide();
  while(1) { /* Intentionally left empty */ } // Wait for reset
}

void Stop()
{
  disable_heater();
  if(Stopped == false) {
    Stopped = true;
    Stopped_gcode_LastN = gcode_LastN; // Save last g_code for restart
    SERIAL_ERROR_START;
    SERIAL_ERRORLNPGM(MSG_ERR_STOPPED);
    LCD_MESSAGEPGM(MSG_STOPPED);
  }
}

bool IsStopped() { return Stopped; };

#ifdef FAST_PWM_FAN
void setPwmFrequency(uint8_t pin, int val)
{
  val &= 0x07;
  switch(digitalPinToTimer(pin))
  {

    #if defined(TCCR0A)
    case TIMER0A:
    case TIMER0B:
//         TCCR0B &= ~(_BV(CS00) | _BV(CS01) | _BV(CS02));
//         TCCR0B |= val;
         break;
    #endif

    #if defined(TCCR1A)
    case TIMER1A:
    case TIMER1B:
//         TCCR1B &= ~(_BV(CS10) | _BV(CS11) | _BV(CS12));
//         TCCR1B |= val;
         break;
    #endif

    #if defined(TCCR2)
    case TIMER2:
    case TIMER2:
         TCCR2 &= ~(_BV(CS10) | _BV(CS11) | _BV(CS12));
         TCCR2 |= val;
         break;
    #endif

    #if defined(TCCR2A)
    case TIMER2A:
    case TIMER2B:
         TCCR2B &= ~(_BV(CS20) | _BV(CS21) | _BV(CS22));
         TCCR2B |= val;
         break;
    #endif

    #if defined(TCCR3A)
    case TIMER3A:
    case TIMER3B:
    case TIMER3C:
         TCCR3B &= ~(_BV(CS30) | _BV(CS31) | _BV(CS32));
         TCCR3B |= val;
         break;
    #endif

    #if defined(TCCR4A)
    case TIMER4A:
    case TIMER4B:
    case TIMER4C:
         TCCR4B &= ~(_BV(CS40) | _BV(CS41) | _BV(CS42));
         TCCR4B |= val;
         break;
   #endif

    #if defined(TCCR5A)
    case TIMER5A:
    case TIMER5B:
    case TIMER5C:
         TCCR5B &= ~(_BV(CS50) | _BV(CS51) | _BV(CS52));
         TCCR5B |= val;
         break;
   #endif

  }
}
#endif //FAST_PWM_FAN

bool setTargetedHotend(int code){
  tmp_extruder = active_extruder;
  if(code_seen('T')) {
    tmp_extruder = code_value();
    if(tmp_extruder >= EXTRUDERS) {
      SERIAL_ECHO_START;
      switch(code){
        case 104:
          SERIAL_ECHO(MSG_M104_INVALID_EXTRUDER);
          break;
        case 105:
          SERIAL_ECHO(MSG_M105_INVALID_EXTRUDER);
          break;
        case 109:
          SERIAL_ECHO(MSG_M109_INVALID_EXTRUDER);
          break;
        case 218:
          SERIAL_ECHO(MSG_M218_INVALID_EXTRUDER);
          break;
        case 221:
          SERIAL_ECHO(MSG_M221_INVALID_EXTRUDER);
          break;
      }
      SERIAL_ECHOLN(tmp_extruder);
      return true;
    }
  }
  return false;
}


float calculate_volumetric_multiplier(float diameter) {
	float area = .0;
	float radius = .0;

	radius = diameter * .5;
	if (! volumetric_enabled || radius == 0) {
		area = 1;
	}
	else {
		area = M_PI * pow(radius, 2);
	}

	return 1.0 / area;
}

void calculate_volumetric_multipliers() {
  for (int i=0; i<EXTRUDERS; i++)
  	volumetric_multiplier[i] = calculate_volumetric_multiplier(filament_size[i]);
}<|MERGE_RESOLUTION|>--- conflicted
+++ resolved
@@ -385,13 +385,9 @@
 static boolean comment_mode = false;
 static char *strchr_pointer; ///< A pointer to find chars in the command string (X, Y, Z, E, etc.)
 
-<<<<<<< HEAD
 const char* queued_commands_P= NULL; /* pointer to the current line in the active sequence of commands, or NULL when none */
 
-const int sensitive_pins[] = SENSITIVE_PINS; // Sensitive pin list for M42
-=======
 const int sensitive_pins[] = SENSITIVE_PINS; ///< Sensitive pin list for M42
->>>>>>> d75cd69d
 
 // Inactivity shutdown
 static unsigned long previous_millis_cmd = 0;
